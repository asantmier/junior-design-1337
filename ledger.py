--- conflicted
+++ resolved
@@ -10,9 +10,7 @@
         self.sideset_ledger = SSLedger(ex)
         self.ex = ex
 
-<<<<<<< HEAD
-    # nodeset methods 
-=======
+
     def num_node_sets(self):
         return self.nodeset_ledger.num_node_sets()
 
@@ -24,7 +22,6 @@
 
     def get_node_set_names(self):
         return self.nodeset_ledger.get_node_set_names()
->>>>>>> 69b8d482
 
     def add_nodeset(self, node_ids, nodeset_id, nodeset_name=""):
         self.nodeset_ledger.add_nodeset(node_ids, nodeset_id, nodeset_name)

--- conflicted
+++ resolved
@@ -131,7 +131,6 @@
     def remove_sideset(self, ss_id):
         self.sideset_ledger.remove_sideset(ss_id)
 
-<<<<<<< HEAD
     def add_sides_to_sideset(self, elem_ids, side_ids, ss_id, dist_facts=None):
         self.sideset_ledger.add_sides_to_sideset(elem_ids, side_ids, dist_facts, ss_id)
 
@@ -141,11 +140,10 @@
     def split_sideset(self, old_ss, function, ss_id1, ss_id2, delete, ss_name1, ss_name2):
         self.sideset_ledger.split_sideset(old_ss, function, ss_id1, ss_id2, delete, ss_name1, ss_name2)
 
-=======
     # element methods
     def remove_element(self, elem_id):
         self.element_ledger.remove_element(elem_id)
->>>>>>> 7e61f702
+
 
     def write(self, path):
         """

import warnings
import netCDF4 as nc
import numpy
from ledger import Ledger
import util


class Exodus:

    _FORMAT_MAP = {'EX_NETCDF4': 'NETCDF4',
                   'EX_LARGE_MODEL': 'NETCDF3_64BIT_OFFSET',
                   'EX_NORMAL_MODEL': 'NETCDF3_CLASSIC',
                   'EX_64BIT_DATA': 'NETCDF3_64BIT_DATA'}
    # Default values
    _MAX_STR_LENGTH = 32
    _MAX_STR_LENGTH_T = 'U32'
    _MAX_NAME_LENGTH = 32
    _MAX_LINE_LENGTH = 80
    _MAX_LINE_LENGTH_T = 'U80'
    _EXODUS_VERSION = 7.22

    # Should creating a new file (mode 'w') be a function on its own?
    def __init__(self, path, mode, shared=False, clobber=False, format='EX_NETCDF4', word_size=4):
        # clobber and format and word_size only apply to mode w
        if mode not in ['r', 'w', 'a']:
            raise ValueError("mode must be 'w', 'r', or 'a', got '{}'".format(mode))
        if format not in Exodus._FORMAT_MAP.keys():
            raise ValueError("invalid file format: '{}'".format(format))
        if word_size not in [4, 8]:
            raise ValueError("word_size must be 4 or 8 bytes, {} is not supported".format(word_size))
        # if path.split(".")[-1] not in ['e', 'ex2']:
        #     raise ValueError("file must be an exodus file with extension .e or .ex2")
        nc_format = Exodus._FORMAT_MAP[format]
        # Sets shared mode if the user asked for it. I have no idea what this does :)
        if shared:
            smode = mode + 's'
        else:
            smode = mode
        try:
            self.data = nc.Dataset(path, smode, clobber, format=nc_format)
        except FileNotFoundError:
            raise FileNotFoundError("file '{}' does not exist".format(path)) from None
        except PermissionError:
            raise PermissionError("You do not have access to '{}'".format(path)) from None
        except OSError:
            raise OSError("file '{}' exists, but clobber is set to False".format(path)) from None

        self.mode = mode
        self.path = path
        self.clobber = clobber

        if mode == 'w' or mode == 'a':
            # This is important according to ex_open.c
            self.data.set_fill_off()
            self.ledger = Ledger(self)

        # save path variable for future use
        self.path = path

        # We will read a bunch of data here to make sure it exists and warn the user if they might want to fix their
        # file. We don't save anything to memory so that if our data updates we don't have to update it in memory too.
        # This is the same practice used in the C library so its probably a good idea.

        # Initialize all the important parameters
        if mode == 'w':
            self.data.setncattr('title', 'Untitled database')
            self.data.createDimension('len_string', Exodus._MAX_STR_LENGTH + 1)
            self.data.createDimension('len_name', Exodus._MAX_NAME_LENGTH + 1)
            self.data.createDimension('len_line', Exodus._MAX_LINE_LENGTH + 1)
            self.data.setncattr('maximum_name_length', Exodus._MAX_NAME_LENGTH)
            self.data.setncattr('version', Exodus._EXODUS_VERSION)
            self.data.setncattr('api_version', Exodus._EXODUS_VERSION)
            self.data.setncattr('floating_point_word_size', word_size)
            file_size = 0
            if nc_format == 'NETCDF3_64BIT_OFFSET':
                file_size = 1
            self.data.setncattr('file_size', file_size)
            int64bit_status = 0
            if nc_format == 'NETCDF3_64BIT_DATA':
                int64bit_status = 1
            self.data.setncattr('int64_status', int64bit_status)

        # TODO Uncomment these later
        #  The C library doesn't seem to care if the file is in read or modify mode when it does this
        # Add this if it doesn't exist (value of 33)
        # if 'len_name' not in self.data.dimensions:
        #     warnings.warn("'len_name' dimension is missing!")

        # Add this if it doesn't exist (value of 32)
        # if 'maximum_name_length' not in self.data.ncattrs():
        #     warnings.warn("'maximum_name_length' attribute is missing!")

        # Check version compatibility
        ver = self.version
        if ver < 2.0:
            raise RuntimeError(
                "Unsupported file version {:.2f}! Only versions >2.0 are supported.".format(ver))

        # Read word size stored in file
        ws = self.word_size
        if ws == 4:
            self._float = numpy.float32
        elif ws == 8:
            self._float = numpy.float64
        else:
            raise ValueError("file contains a word size of {} which is not supported".format(ws))

        if self.int64_status == 0:
            self._int = numpy.int32
        else:
            self._int = numpy.int64

        # important for storing names in numpy arrays
        self._MAX_NAME_LENGTH_T = 'U%s' % self.max_allowed_name_length

    def to_float(self, n):
        """Returns ``n`` converted to the floating-point type stored in the database."""
        # Convert a number to the floating point type the database is using
        return self._float(n)

    def to_int(self, n):
        """Returns ``n`` converted to the integer type stored in the database."""
        # Convert a number to the integer type the database is using
        return self._int(n)

    @property
    def float(self):
        """The floating-point type stored in the database."""
        # Returns floating point type of floating point numbers stored in the database
        # You may use whatever crazy types you want while coding, but convert them before storing them in the DB
        return self._float

    @property
    def int(self):
        """The integer type stored in the database."""
        # Returns integer type of integers stored in the database
        return self._int

    ########################################################################
    #                                                                      #
    #                        Data File Utilities                           #
    #                                                                      #
    ########################################################################

    # GLOBAL PARAMETERS AND MODEL DEFINITION

    # region Properties

    # TODO perhaps in-place properties like these could have property setters as well

    # TODO it would be nice to have the return values cached for these so they execute faster and act more like
    #  properties and less like small functions. This will require some write integration.

    @property
    def title(self):
        """The database title."""
        try:
            return self.data.getncattr('title')
        except AttributeError:
            AttributeError("Database title could not be found")

    @property
    def max_allowed_name_length(self):
        """The maximum allowed length for variable/dimension/attribute names in this database."""
        max_name_len = Exodus._MAX_NAME_LENGTH
        if 'len_name' in self.data.dimensions:
            # Subtract 1 because in C an extra null character is added for C reasons
            max_name_len = self.data.dimensions['len_name'].size - 1
        return max_name_len

    @property
    def max_used_name_length(self):
        """The maximum used length for variable/dimension/attribute names in this database."""
        # 32 is the default size consistent with other databases
        max_used_name_len = 32
        if 'maximum_name_length' in self.data.ncattrs():
            # The length does not include the added null character from C
            max_used_name_len = self.data.getncattr('maximum_name_length')
        return max_used_name_len

    @property
    def api_version(self):
        """The Exodus API version this database was built with."""
        try:
            result = self.data.getncattr('api_version')
        except AttributeError:
            # Try the old way of spelling it
            try:
                result = self.data.getncattr('api version')
            except AttributeError:
                raise AttributeError("Exodus API version could not be found")
        return result

    @property
    def version(self):
        """The Exodus version this database uses."""
        try:
            return self.data.getncattr('version')
        except AttributeError:
            raise AttributeError("Exodus database version could not be found")

    @property
    def num_qa(self):
        """Number of QA records."""
        try:
            result = self.data.dimensions['num_qa_rec'].size
        except KeyError:
            result = 0
        return result

    @property
    def num_info(self):
        """Number of info records."""
        try:
            result = self.data.dimensions['num_info'].size
        except KeyError:
            result = 0
        return result

    @property
    def num_dim(self):
        """Number of dimensions (coordinate axes) used in the model."""
        try:
            return self.data.dimensions['num_dim'].size
        except KeyError:
            raise KeyError("Database dimensionality could not be found")

    @property
    def num_nodes(self):
        """Number of nodes stored in this database."""
        try:
            result = self.data.dimensions['num_nodes'].size
        except KeyError:
            # This and following functions don't actually error in C, they return 0. I assume there's a good reason.
            result = 0
        return result

    @property
    def num_elem(self):
        """Number of elements stored in this database."""
        try:
            result = self.data.dimensions['num_elem'].size
        except KeyError:
            result = 0
        return result

    @property
    def num_elem_blk(self):
        """Number of element blocks stored in this database."""
        try:
            result = self.data.dimensions['num_el_blk'].size
        except KeyError:
            result = 0
        return result

    @property
    def num_node_sets(self):
        """Number of node sets stored in this database."""
        if self.mode == 'w' or self.mode == 'a':
            return self.ledger.num_node_sets()

        try:
            result = self.data.dimensions['num_node_sets'].size
        except KeyError:
            result = 0
        return result

    @property
    def num_side_sets(self):
        """Number of side sets stored in this database."""
        try:
            result = self.data.dimensions['num_side_sets'].size
        except KeyError:
            result = 0
        return result

    @property
    def num_time_steps(self):
        """Number of time steps stored in this database."""
        try:
            return self.data.dimensions['time_step'].size
        except KeyError:
            raise KeyError("Number of database time steps could not be found")

    # TODO Similar to above, all of the _PROP functions (ctrl+f ex_get_num_props)

    # Are these two functions below for order maps?
    # These may not be supported by our library anyway.

    # Same as C
    @property
    def num_elem_map(self):
        try:
            result = self.data.dimensions['num_elem_maps'].size
        except KeyError:
            result = 0
        return result

    # Same as C
    @property
    def num_node_map(self):
        try:
            result = self.data.dimensions['num_node_maps'].size
        except KeyError:
            result = 0
        return result

    @property
    def num_global_var(self):
        """Number of global variables."""
        try:
            return self.data.dimensions['num_glo_var'].size
        except KeyError:
            raise KeyError("Number of global variables could not be found")

    @property
    def num_node_var(self):
        """Number of nodal variables."""
        try:
            return self.data.dimensions['num_nod_var'].size
        except KeyError:
            raise KeyError("Number of nodal variables could not be found")

    @property
    def num_elem_block_var(self):
        """Number of elemental variables."""
        try:
            return self.data.dimensions['num_elem_var'].size
        except KeyError:
            raise KeyError("Number of element block variables could not be found")

    # Not sure if our library has support for this.

    # Same as C (i think)
    @property
    def num_node_set_var(self):
        try:
            return self.data.dimensions['num_nset_var'].size
        except KeyError:
            raise KeyError("Number of node set variables could not be found")

    # Same as C (i think)
    @property
    def num_side_set_var(self):
        try:
            return self.data.dimensions['num_sset_var'].size
        except KeyError:
            raise KeyError("Number of side set variables could not be found")

    @property
    def large_model(self):
        """
        Describes how coordinates are stored in this database.

        If true: nodal coordinates and variables are stored in separate x, y, z variables.
        If false: nodal coordinates and variables are stored in a single variable.

        :return: 1 if stored separately (large), 0 if stored in a blob
        """
        # According to a comment in ex_utils.c @ line 1614
        # "Basically, the difference is whether the coordinates and nodal variables are stored in a blob (xyz components
        # together) or as a variable per component per nodal_variable."
        # This is important for coordinate getter functions
        if 'file_size' in self.data.ncattrs():
            return self.data.getncattr('file_size')
        else:
            # return 1 if self.data.data_model == 'NETCDF3_64BIT_OFFSET' else 0
            return 0
            # No warning is raised because older files just don't have this

    @property
    def int64_status(self):
        """
        64-bit integer support for this database.

        Use ``int()`` to get the integer type used by this database.

        :return: 1 if 64-bit integers are supported, 0 otherwise
        """
        # Determines whether or not the file uses int64s
        if 'int64_status' in self.data.ncattrs():
            return self.data.getncattr('int64_status')
        else:
            return 1 if self.data.data_model == 'NETCDF3_64BIT_DATA' else 0
            # No warning is raised because older files just don't have this

    @property
    def word_size(self):
        """
        Word size of floating point variables in this database.

        Use ``float()`` to get the float type used by this database.

        :return: floating point word size
        """
        try:
            result = self.data.getncattr('floating_point_word_size')
        except AttributeError:
            try:
                result = self.data.getncattr('floating point word size')
            except AttributeError:
                # This should NEVER happen, but here to be safe
                raise AttributeError("Exodus database floating point word size could not be found")
        return result

    # Below are accessors for some data records that the C library doesn't seem to have
    # max_string/max_line_length are probably only useful on writing qa/info records. We can keep these for now but
    # delete them later once we determine they're actually useless

    # NOT IN C
    @property
    def max_string_length(self):
        # See ex_put_qa.c @ line 119. This record is created and used when adding QA records
        max_str_len = Exodus._MAX_STR_LENGTH
        if 'len_string' in self.data.dimensions:
            # Subtract 1 because in C an extra character is added for C reasons
            max_str_len = self.data.dimensions['len_string'].size - 1
        return max_str_len

    # NOT IN C
    @property
    def max_line_length(self):
        # See ex_put_info.c @ line 121. This record is created and used when adding info records
        max_line_len = Exodus._MAX_LINE_LENGTH
        if 'len_line' in self.data.dimensions:
            # Subtract 1 because in C an extra character is added for C reasons
            max_line_len = self.data.dimensions['len_line'].size - 1
        return max_line_len

    # endregion

    # MODEL VARIABLE ACCESSORS

    # region Get methods

    ##############
    # Order maps #
    ##############

    def get_elem_order_map(self):
        """Returns the element order map for this database."""
        num_elem = self.num_elem
        if num_elem == 0:
            warnings.warn("Cannot retrieve an element order map if there are no elements!")
            return
        if 'elem_map' not in self.data.variables:
            # Return a default array from 1 to the number of elements
            warnings.warn("There is no element order map in this database!")
            return numpy.arange(1, num_elem + 1, dtype=self.int)
        return self.data.variables['elem_map'][:]

    ###########
    # ID maps #
    ###########

    # Nodes and elements have IDs and internal values
    # As a programmer, when I call methods I pass in the internal value, which
    # is some contiguous number. Usually I identify stuff with their IDs though.
    # Internally, the method I call understands the internal value.
    # Say I have 1 element in my file with ID 100. The ID is 100, the internal
    # value is 1. In the connectivity array, '1' refers to this element. As a
    # backend person, I need to subtract 1 to index on this internal value.
    def get_node_id_map(self):
        """Return the node ID map for this database."""
        num_nodes = self.num_nodes
        return self.get_partial_node_id_map(1, num_nodes)

    def get_partial_node_id_map(self, start, count):
        """
        Return a subset of the node ID map for this database.

        Subset starts at node number ``start`` (1-based) and contains ``count`` elements.
        """
        # Start is 1 based (>0).  start + count - 1 <= number of nodes
        num_nodes = self.num_nodes
        if num_nodes == 0:
            raise KeyError("Cannot retrieve a node id map if there are no nodes!")
        if start < 1:
            raise ValueError("start index must be greater than 0")
        if start + count - 1 > num_nodes:
            raise ValueError("start index + node count is larger than the total number of nodes")
        if 'node_num_map' not in self.data.variables:
            # Return a default array from start to start + count exclusive
            warnings.warn("There is no node id map in this database!")
            return numpy.arange(start, start + count, dtype=self.int)
        return self.data.variables['node_num_map'][start - 1:start + count - 1]

    def get_elem_id_map(self):
        """Return the element ID map for this database."""
        num_elem = self.num_elem
        return self.get_partial_elem_id_map(1, num_elem)

    def get_partial_elem_id_map(self, start, count):
        """
        Return a subset of the element ID map for this database.

        Subset starts at element number ``start`` (1-based) and contains ``count`` elements.
        """
        # Start is 1 based (>0).  start + count - 1 <= number of nodes
        num_elem = self.num_elem
        if num_elem == 0:
            raise KeyError("Cannot retrieve a element id map if there are no elements!")
        if start < 1:
            raise ValueError("start index must be greater than 0")
        if start + count - 1 > num_elem:
            raise ValueError("start index + element count is larger than the total number of elements")
        if 'elem_num_map' not in self.data.variables:
            # Return a default array from start to start + count exclusive
            warnings.warn("There is no element id map in this database!")
            return numpy.arange(start, start + count, dtype=self.int)
        return self.data.variables['elem_num_map'][start - 1:start + count - 1]

    def get_node_set_id_map(self):
        """Returns the id map for node sets (ns_prop1)."""
        if self.mode == 'w' or self.mode == 'a':
            return self.ledger.get_node_set_id_map()

        try:
            table = self.data.variables['ns_prop1']
        except KeyError:
            raise KeyError("Node set id map is missing from this database!".format(type))
        return table

    def get_side_set_id_map(self):
        """Returns the id map for side sets (ss_prop1)."""
        try:
            table = self.data.variables['ss_prop1']
        except KeyError:
            raise KeyError("Side set id map is missing from this database!".format(type))
        return table

    def get_elem_block_id_map(self):
        """Returns the id map for element blocks (eb_prop1)."""
        try:
            table = self.data.variables['eb_prop1']
        except KeyError:
            raise KeyError("Element block id map is missing from this database!".format(type))
        return table

    def _lookup_id(self, type, num):
        """
        Returns the internal ID of a set or block of the given type and user-defined ID.

        FOR INTERNAL USE ONLY!

        :param type: 'nodeset', 'sideset', or 'elblock'
        :param num: user-defined ID (aka number) of the set/block
        :return: internal ID
        """
        if type == 'nodeset':
            table = self.get_node_set_id_map()
        elif type == 'sideset':
            table = self.get_side_set_id_map()
        elif type == 'elblock':
            table = self.get_elem_block_id_map()
        else:
            raise ValueError("{} is not a valid set/block type!".format(type))
        # The C library caches information about sets including whether its sequential so it can skip a lot of this
        internal_id = 1
        for table_id in table:
            if table_id == num:
                break
            internal_id += 1
        if internal_id > len(table):
            raise KeyError("Could not find set/block of type {} with id {}".format(type, num))
        return internal_id
        # The C library also does some crazy stuff with what might be the ns_status array

    ############################
    # Variables and time steps #
    ############################

    def get_all_times(self):
        """"Returns an array of all time values from all time steps from this database."""
        try:
            result = self.data.variables['time_whole'][:]
        except KeyError:
            raise KeyError("Could not retrieve time steps from database!")
        return result

    def get_time(self, time_step):
        """
        Returns the time value for specified time step.

        Time steps are 1-indexed. The first time step is at 1, and the last at num_time_steps.
        """
        num_steps = self.num_time_steps
        if num_steps <= 0:
            raise ValueError("There are no time steps in this database!")
        if time_step <= 0 or time_step > num_steps:
            raise ValueError("Time step out of range. Got {}"
                             .format(time_step))
        try:
            result = self.data.variables['time_whole'][time_step - 1]
        except KeyError:
            raise KeyError("Could not retrieve time steps from database!")
        return result

    def get_nodal_var_at_time(self, time_step, var_index):
        """
        Returns the values of the nodal variable with given index at specified time step.

        Time step and variable index are both 1-based. First time step is at 1, last at num_time_steps.
        """
        return self.get_nodal_var_across_times(time_step, time_step, var_index)[0]

    def get_nodal_var_across_times(self, start_time_step, end_time_step, var_index):
        """
        Returns the values of the nodal variable with given index between specified time steps (inclusive).

        Time steps and variable index are both 1-based. First time step is at 1, last at num_time_steps.
        """
        return self.get_partial_nodal_var_across_times(start_time_step, end_time_step, var_index, 1, self.num_nodes)

    def get_partial_nodal_var_across_times(self, start_time_step, end_time_step, var_index, start_index, count):
        """
        Returns partial values of a nodal variable between specified time steps (inclusive).

        Time steps, variable index, ID and start index are all 1-based. First time step is at 1, last at num_time_steps.
        Array starts at element number ``start`` (1-based) and contains ``count`` elements.
        """
        if self.num_nodes == 0:
            return [[]]
        num_steps = self.num_time_steps
        if num_steps <= 0:
            raise ValueError("There are no time steps in this database!")
        if start_time_step <= 0 or start_time_step > num_steps:
            raise ValueError("Start time step out of range. Got {}".format(start_time_step))
        if end_time_step <= 0 or end_time_step < start_time_step or end_time_step > num_steps:
            raise ValueError("End time step out of range. Got {}".format(end_time_step))
        if var_index <= 0 or var_index > self.num_node_var:
            raise ValueError("Variable index out of range. Got {}".format(var_index))
        if start_index <= 0:
            raise ValueError("Start index must be greater than 0")
        if count < 0:
            raise ValueError("Count must be a positive integer")
        if not self.large_model:
            # All vars stored in one variable
            try:
                # Do not subtract 1 from end (inclusive)
                result = self.data.variables['vals_nod_var'][
                         start_time_step - 1:end_time_step, var_index - 1, start_index - 1:start_index + count - 1]
            except KeyError:
                raise KeyError("Could not find the nodal variables in this database!")
        else:
            # Each var to its own variable
            try:
                result = self.data.variables['vals_nod_var%d' % var_index][start_time_step - 1:end_time_step, :]
            except KeyError:
                raise KeyError("Could not find nodal variable {} in this database!".format(var_index))
        return result

    def get_global_vars_at_time(self, time_step):
        """
        Returns the values of the all global variables at specified time step.

        Time steps are 1-based. First time step is at 1, last at num_time_steps.
        """
        return self.get_global_vars_across_times(time_step, time_step)[0]

    def get_global_vars_across_times(self, start_time_step, end_time_step):
        """
        Returns the values of the all global variables between specified time steps (inclusive).

        Time steps are 1-based. First time step is at 1, last at num_time_steps.
        """
        num_steps = self.num_time_steps
        if num_steps <= 0:
            raise ValueError("There are no time steps in this database!")
        if start_time_step <= 0 or start_time_step > num_steps:
            raise ValueError("Time step out of range. Got {}".format(start_time_step))
        if end_time_step <= 0 or end_time_step < start_time_step or end_time_step > num_steps:
            raise ValueError("End time step out of range. Got {}".format(end_time_step))
        try:
            # Do not subtract 1 from end (inclusive)
            result = self.data.variables['vals_glo_var'][start_time_step - 1:end_time_step, :]
        except KeyError:
            raise KeyError("Could not find global variables in this database!")
        return result

    def get_global_var_at_time(self, time_step, var_index):
        """
        Returns the values of the global variable with given index at specified time step.

        Time step and variable index are both 1-based. First time step is at 1, last at num_time_steps.
        """
        return self.get_global_var_across_times(time_step, time_step, var_index)[0]

    def get_global_var_across_times(self, start_time_step, end_time_step, var_index):
        """
        Returns the values of the global variable with given index between specified time steps (inclusive).

        Time steps and variable index are both 1-based. First time step is at 1, last at num_time_steps.
        """
        num_steps = self.num_time_steps
        if num_steps <= 0:
            raise ValueError("There are no time steps in this database!")
        if start_time_step <= 0 or start_time_step > num_steps:
            raise ValueError("Time step out of range. Got {}".format(start_time_step))
        if end_time_step <= 0 or end_time_step < start_time_step or end_time_step > num_steps:
            raise ValueError("End time step out of range. Got {}".format(end_time_step))
        if var_index <= 0 or var_index > self.num_global_var:
            raise ValueError("Variable index out of range. Got {}".format(var_index))
        try:
            result = self.data.variables['vals_glo_var'][start_time_step - 1:end_time_step, var_index - 1]
        except KeyError:
            raise KeyError("Could not find global variables in this database!")
        return result

    def _int_get_partial_elem_block_var_across_times(self, internal_id, start_time_step, end_time_step, var_index,
                                                     start_index, count):
        """
        Returns partial values of an element block variable between specified time steps (inclusive).

        FOR INTERNAL USE ONLY!

        :param internal_id: INTERNAL (1-based) id
        :param start_time_step: start time (inclusive)
        :param end_time_step:  end time (inclusive)
        :param var_index: variable index (1-based)
        :param start_index: element start index (1-based)
        :param count: number of elements
        :return: 2d array storing the partial variable array at each time step
        """
        num_steps = self.num_time_steps
        if num_steps <= 0:
            raise ValueError("There are no time steps in this database!")
        if start_time_step <= 0 or start_time_step > num_steps:
            raise ValueError("Time step out of range. Got {}".format(start_time_step))
        if end_time_step <= 0 or end_time_step < start_time_step or end_time_step > num_steps:
            raise ValueError("End time step out of range. Got {}".format(end_time_step))
        if var_index <= 0 or var_index > self.num_elem_block_var:
            raise ValueError("Variable index out of range. Got {}".format(var_index))
        if start_index <= 0:
            raise ValueError("Start index must be greater than 0")
        if count < 0:
            raise ValueError("Count must be a positive integer")
        try:
            result = self.data.variables['vals_elem_var%deb%d' % (var_index, internal_id)][
                     start_time_step - 1:end_time_step, start_index - 1:start_index + count - 1]
        except KeyError:
            raise KeyError("Could not find global variables in this database!")
        return result

    # There might also be support for nodeset and sideset variables but if so it seems new
    def get_elem_block_var_at_time(self, id, time_step, var_index):
        """
        Returns the values of variable with index stored in the element block with id at time step.

        Time step, variable index, and ID are all 1-based. First time step is at 1, last at num_time_steps.
        """
        return self.get_elem_block_var_across_times(id, time_step, time_step, var_index)[0]

    def get_elem_block_var_across_times(self, id, start_time_step, end_time_step, var_index):
        """
        Returns the values of variable with index stored in the element block with id between time steps (inclusive).

        Time steps, variable index, and ID are all 1-based. First time step is at 1, last at num_time_steps.
        """
        # This method cannot simply call its partial version because we cannot know the number of elements to read
        #  without looking up the id first. This extra id lookup call is slow, so we get around it with a helper method.
        internal_id = self._lookup_id('elblock', id)
        size = self.data.dimensions['num_el_in_blk%d' % internal_id].size
        return self._int_get_partial_elem_block_var_across_times(internal_id, start_time_step, end_time_step, var_index,
                                                                 1, size)

    def get_partial_elem_block_var_across_times(self, id, start_time_step, end_time_step, var_index, start_index,
                                                count):
        """
        Returns partial values of an element block variable between specified time steps (inclusive).

        Time steps, variable index, ID and start index are all 1-based. First time step is at 1, last at num_time_steps.
        Array starts at element number ``start`` (1-based) and contains ``count`` elements.
        """
        internal_id = self._lookup_id('elblock', id)
        return self._int_get_partial_elem_block_var_across_times(internal_id, start_time_step, end_time_step, var_index,
                                                                 start_index, count)

    def _get_var_names(self, type):
        """
        Returns a list of variable names for objects of a given type.

        :param type: 'global', 'nodal', or 'elem'
        :return: a list of variable names
        """
        if type == 'global':
            names = 'name_glo_var'
        elif type == 'nodal':
            names = 'name_nod_var'
        elif type == 'elem':
            names = 'name_elem_var'
        else:
            raise ValueError("Invalid variable type {}!".format(type))
        try:
            list = self.data.variables[names][:]
        except KeyError:
            raise KeyError("No {} variable names stored in database!".format(type))
        result = numpy.empty([len(list)], self._MAX_NAME_LENGTH_T)
        for i in range(len(list)):
            result[i] = util.lineparse(list[i])
        return result

    def get_global_var_names(self):
        """Returns a list of all global variable names. Index of the variable is the index of the name + 1."""
        return self._get_var_names('global')

    def get_nodal_var_names(self):
        """Returns a list of all nodal variable names. Index of the variable is the index of the name + 1."""
        return self._get_var_names('nodal')

    def get_elem_var_names(self):
        """Returns a list of all element variable names. Index of the variable is the index of the name + 1."""
        return self._get_var_names('elem')

    def _get_var_name(self, type, index):
        # Returns variable name of variable with given index of given object type
        names = self._get_var_names(type)
        try:
            name = names[index - 1]
        except IndexError:
            raise IndexError("Variable index out of range. Got {}".format(index))
        return name

    def get_global_var_name(self, index):
        """Returns the name of the global variable with the given index."""
        return self._get_var_name('global', index)

    def get_nodal_var_name(self, index):
        """Returns the name of the nodal variable with the given index."""
        return self._get_var_name('nodal', index)

    def get_elem_var_name(self, index):
        """Returns the name of the element variable with the given index."""
        return self._get_var_name('elem', index)

    ######################
    # Node and side sets #
    ######################

    def _int_get_partial_node_set(self, internal_id, start, count):
        """
        Returns a partial array of the nodes contained in the node set with given ID.

        FOR INTERNAL USE ONLY!

        :param internal_id: INTERNAL (1-based) id
        :param start: node start index (1-based)
        :param count: number of nodes
        :return: array containing the selected part of the node set
        """
        num_sets = self.num_node_sets
        if num_sets == 0:
            raise KeyError("No node sets are stored in this database!")
        if start < 1:
            raise ValueError("Start index must be greater than 0")
        if count < 0:
            raise ValueError("Count must be a positive integer")
        try:
            set = self.data.variables['node_ns%d' % internal_id][start - 1:start + count - 1]
        except KeyError:
            raise KeyError("Failed to retrieve node set with id {} ('{}')".format(id, 'node_ns%d' % internal_id))
        return set

    def _int_get_partial_node_set_df(self, internal_id, start, count):
        """
        Returns a partial array of the distribution factors contained in the node set with given ID.

        FOR INTERNAL USE ONLY!

        :param internal_id: INTERNAL (1-based) id
        :param start: node start index (1-based)
        :param count: number of nodes
        :return: array containing the selected part of the node set distribution factors list
        """
        num_sets = self.num_node_sets
        if num_sets == 0:
            raise KeyError("No node sets are stored in this database!")
        if start < 1:
            raise ValueError("Start index must be greater than 0")
        if count < 0:
            raise ValueError("Count must be a positive integer")
        if ('dist_fact_ns%d' % internal_id) in self.data.variables:
            try:
                set = self.data.variables['dist_fact_ns%d' % internal_id][start - 1:start + count - 1]
            except KeyError:
                raise KeyError("Failed to retrieve distribution factors of nodeset with id {} ('{}')"
                               .format(id, 'dist_fact_ns%d' % internal_id))
            return set
        else:
            warnings.warn("This database does not contain dist factors for node set {}".format(id))
            return []

    def get_node_set(self, id):
        """Returns an array of the nodes contained in the node set with given ID."""

        if self.mode == 'w' or self.mode == 'a':
            return self.ledger.get_node_set(id)

        internal_id = self._lookup_id('nodeset', id)
        size = self.data.dimensions['num_nod_ns%d' % internal_id].size
        return self._int_get_partial_node_set(internal_id, 1, size)

    def get_partial_node_set(self, id, start, count):
        """
        Returns a partial array of the nodes contained in the node set with given ID.

        Array starts at node number ``start`` (1-based) and contains ``count`` elements.
        """
        if self.mode == 'w' or self.mode == 'a':
            return self.ledger.get_partial_node_set(id, start, count)

        internal_id = self._lookup_id('nodeset', id)
        return self._int_get_partial_node_set(internal_id, start, count)

    def get_node_set_df(self, id):
        """Returns an array containing the distribution factors in the node set with given ID."""

        internal_id = self._lookup_id('nodeset', id)
        size = self.data.dimensions['num_nod_ns%d' % internal_id].size
        return self._int_get_partial_node_set_df(internal_id, 1, size)

    def get_partial_node_set_df(self, id, start, count):
        """
        Returns a partial array of the distribution factors contained in the node set with given ID.

        Array starts at node number ``start`` (1-based) and contains ``count`` elements.
        """

        internal_id = self._lookup_id('nodeset', id)
        return self._int_get_partial_node_set_df(internal_id, start, count)

    def get_node_set_params(self, id):
        """
        Returns a tuple containing the parameters for the node set with given ID.

        Returned tuple is of format (number of nodes, number of distribution factors).
        """
        # Returns tuple (number of set entries, number of set distribution factors)
        num_sets = self.num_node_sets
        if num_sets == 0:
            raise KeyError("No node sets are stored in this database!")
        internal_id = self._lookup_id('nodeset', id)
        try:
            num_entries = self.data.dimensions['num_nod_ns%d' % internal_id].size
        except KeyError:
            raise KeyError("Failed to retrieve number of entries in node set with id {} ('{}')"
                           .format(id, 'num_nod_ns%d' % internal_id))
        if ('dist_fact_ns%d' % internal_id) in self.data.variables:
            num_df = num_entries
        else:
            num_df = 0
        return num_entries, num_df

    def _int_get_partial_side_set(self, internal_id, start, count):
        """
        Returns tuple containing a subset of the elements and side contained in the side set with given ID.

        FOR INTERNAL USE ONLY!

        :param internal_id: INTERNAL (1-based) id
        :param start: element start index (1-based)
        :param count: number of elements
        :return: tuple containing the selected part of the side set of format: (elements, corresponding sides)
        """
        num_sets = self.num_side_sets
        if num_sets == 0:
            raise KeyError("No side sets are stored in this database!")
        if start < 1:
            raise ValueError("Start index must be greater than 0")
        if count < 0:
            raise ValueError("Count must be a positive integer")
        try:
            elmset = self.data.variables['elem_ss%d' % internal_id][start - 1:start + count - 1]
        except KeyError:
            raise KeyError(
                "Failed to retrieve elements of side set with id {} ('{}')".format(id, 'elem_ss%d' % internal_id))
        try:
            sset = self.data.variables['side_ss%d' % internal_id][start - 1:start + count - 1]
        except KeyError:
            raise KeyError(
                "Failed to retrieve sides of side set with id {} ('{}')".format(id, 'side_ss%d' % internal_id))
        return elmset, sset

    def _int_get_partial_side_set_df(self, internal_id, start, count):
        """
        Returns a partial array of the distribution factors contained in the side set with given ID.

        FOR INTERNAL USE ONLY!

        :param internal_id: INTERNAL (1-based) id
        :param start: element start index (1-based)
        :param count: number of elements
        :return: array containing the selected part of the side set distribution factors list
        """
        num_sets = self.num_side_sets
        if num_sets == 0:
            raise KeyError("No side sets are stored in this database!")
        if start < 1:
            raise ValueError("Start index must be greater than 0")
        if count < 0:
            raise ValueError("Count must be a positive integer")
        try:
            set = self.data.variables['dist_fact_ss%d' % internal_id][start - 1:start + count - 1]
        except KeyError:
            raise KeyError("Failed to retrieve distribution factors of sideset with id {} ('{}')"
                           .format(id, 'dist_fact_ss%d' % internal_id))
        return set

    def get_side_set(self, id):
        """
        Returns tuple containing the elements and sides contained in the side set with given ID.

        Returned tuple is of format (elements in side set, sides in side set).
        """
        internal_id = self._lookup_id('sideset', id)
        size = self.data.dimensions['num_side_ss%d' % internal_id].size
        return self._int_get_partial_side_set(internal_id, 1, size)

    def get_partial_side_set(self, id, start, count):
        """
        Returns tuple containing a subset of the elements and sides contained in the side set with given ID.

        Arrays start at element number ``start`` (1-based) and contains ``count`` elements.
        Returned tuple is of format (elements in side set, sides in side set).
        """
        internal_id = self._lookup_id('sideset', id)
        return self._int_get_partial_side_set(internal_id, start, count)

    def get_side_set_df(self, id):
        """Returns an array containing the distribution factors in the side set with given ID."""
        internal_id = self._lookup_id('sideset', id)
        size = self.data.dimensions['num_df_ss%d' % internal_id].size
        return self._int_get_partial_side_set_df(internal_id, 1, size)

    def get_partial_side_set_df(self, id, start, count):
        """
        Returns a partial array of the distribution factors contained in the side set with given ID.

        Array starts at element number ``start`` (1-based) and contains ``count`` elements.
        """
        internal_id = self._lookup_id('sideset', id)
        return self._int_get_partial_side_set_df(internal_id, start, count)

    def get_side_set_params(self, id):
        """
        Returns a tuple containing the parameters for the side set with given ID.

        Returned tuple is of format (number of elements, number of distribution factors).
        """
        # Returns tuple (number of set entries, number of set distribution factors)
        num_sets = self.num_side_sets
        if num_sets == 0:
            raise KeyError("No side sets are stored in this database!")
        internal_id = self._lookup_id('sideset', id)
        try:
            num_entries = self.data.dimensions['num_side_ss%d' % internal_id].size
        except KeyError:
            raise KeyError("Failed to retrieve number of entries in side set with id {} ('{}')"
                           .format(id, 'num_side_ss%d' % internal_id))
        try:
            num_df = self.data.dimensions['num_df_ss%d' % internal_id].size
        except KeyError:
            raise KeyError("Failed to retrieve number of distribution factors in side set with id {} ('{}')"
                           .format(id, 'num_df_ss%d' % internal_id))
        return num_entries, num_df

    ##################
    # Element blocks #
    ##################

    def _int_get_partial_elem_block_connectivity(self, internal_id, start, count):
        """
        Returns a partial connectivity list for the element block with given ID.

        FOR INTERNAL USE ONLY!

        :param internal_id: INTERNAL (1-based) id
        :param start: element start index (1-based)
        :param count: number of elements
        :return: array containing the selected part of the connectivity list
        """
        if start < 1:
            raise ValueError("Start index must be greater than 0")
        if count < 0:
            raise ValueError("Count must be a positive integer")
        try:
            if ('num_nod_per_el%d' % internal_id) in self.data.dimensions:
                num_node_entry = self.data.dimensions['num_nod_per_el%d' % internal_id].size
            else:
                num_node_entry = 0
        except KeyError:
            raise KeyError("Failed to retrieve number of nodes per element in element block with id {} ('{}')"
                           .format(id, 'num_nod_per_el%d' % internal_id))
        if num_node_entry > 0:
            try:
                result = self.data.variables['connect%d' % internal_id][start - 1:start + count - 1]
            except KeyError:
                raise KeyError("Failed to retrieve connectivity list of element block with id {} ('{}')"
                               .format(id, 'connect%d' % internal_id))
        else:
            result = []
        return result

    def get_elem_block_connectivity(self, id):
        """Returns the connectivity list for the element block with given ID."""
        internal_id = self._lookup_id('elblock', id)
        size = self.data.dimensions['num_el_in_blk%d' % internal_id].size
        return self._int_get_partial_elem_block_connectivity(internal_id, 1, size)

    def get_partial_elem_block_connectivity(self, id, start, count):
        """
        Returns a partial connectivity list for the element block with given ID.

        Array starts at node number ``start`` (1-based) and contains ``count`` elements.
        """
        internal_id = self._lookup_id('elblock', id)
        return self._int_get_partial_elem_block_connectivity(internal_id, start, count)

    def get_elem_block_params(self, id):
        """
        Returns a tuple containing the parameters for the element block with given ID.

        Returned tuple is of format (number of elements, nodes per element, topology, number of attributes).
        """
        internal_id = self._lookup_id('elblock', id)
        try:
            num_entries = self.data.dimensions['num_el_in_blk%d' % internal_id].size
        except KeyError:
            raise KeyError("Failed to retrieve number of elements in element block with id {} ('{}')"
                           .format(id, 'num_el_in_blk%d' % internal_id))
        try:
            if ('num_nod_per_el%d' % internal_id) in self.data.dimensions:
                num_node_entry = self.data.dimensions['num_nod_per_el%d' % internal_id].size
            else:
                num_node_entry = 0
        except KeyError:
            raise KeyError("Failed to retrieve number of nodes per element in element block with id {} ('{}')"
                           .format(id, 'num_nod_per_el%d' % internal_id))
        try:
            if num_node_entry > 0:
                connect = self.data.variables['connect%d' % internal_id]
                topology = connect.getncattr('elem_type')
            else:
                topology = None
        except KeyError:
            raise KeyError("Failed to retrieve connectivity list of element block with id {} ('{}')"
                           .format(id, 'connect%d' % internal_id))
        try:
            if ('num_att_in_blk%d' % internal_id) in self.data.dimensions:
                num_att_blk = self.data.dimensions['num_att_in_blk%d' % internal_id].size
            else:
                num_att_blk = 0
        except KeyError:
            raise KeyError("Failed to retrieve number of attributes in element block with id {} ('{}')"
                           .format(id, 'num_att_in_blk%d' % internal_id))
        return num_entries, num_node_entry, topology, num_att_blk

    #########
    # Names #
    #########

    def _get_set_block_names(self, type):
        """
        Returns a list of names for objects of a given type.
        :param type: 'nodeset', 'sideset', or 'elblock'
        :return: a list of names
        """
        names = []
        if type == 'nodeset':
            try:
                names = self.data.variables['ns_names']
            except KeyError:
                warnings.warn("This database does not contain node set names.")
        elif type == 'sideset':
            try:
                names = self.data.variables['ss_names']
            except KeyError:
                warnings.warn("This database does not contain side set names.")
        elif type == 'elblock':
            try:
                names = self.data.variables['eb_names']
            except KeyError:
                warnings.warn("This database does not contain element block names.")
        else:
            raise ValueError("{} is not a valid set/block type!".format(type))
        result = numpy.empty([len(names)], self._MAX_NAME_LENGTH_T)
        for i in range(len(names)):
            result[i] = util.lineparse(names[i])
        return result

    def get_elem_block_names(self):
        """Returns an array containing the names of element blocks in this database."""
        return self._get_set_block_names('elblock')

    def get_elem_block_name(self, id):
        """Returns the name of the given element block."""
        internal_id = self._lookup_id('elblock', id)
        names = self._get_set_block_names('elblock')
        return names[internal_id - 1]

    def get_node_set_names(self):
        """Returns an array containing the names of node sets in this database."""
        if self.mode == 'a' or self.mode == 'w':
            return self.ledger.get_node_set_names()
        return self._get_set_block_names('nodeset')

    def get_node_set_name(self, id):
        """Returns the name of the given node set."""
        if self.mode == 'a' or self.mode == 'w':
            return self.ledger.get_node_set_name(id)

        internal_id = self._lookup_id('nodeset', id)
        names = self._get_set_block_names('nodeset')
        return names[internal_id - 1]

    def get_side_set_names(self):
        """Returns an array containing the names of side sets in this database."""
        return self._get_set_block_names('sideset')

    def get_side_set_name(self, id):
        """Returns the name of the given side set."""
        internal_id = self._lookup_id('sideset', id)
        names = self._get_set_block_names('sideset')
        return names[internal_id - 1]

    ###############
    # Coordinates #
    ###############

    def get_coords(self):
        """Returns a multi-dimensional array containing the coordinates of all nodes."""
        # Technically this incurs an extra call to num_nodes, but the reduced complexity is worth it
        return self.get_partial_coords(1, self.num_nodes)

    def get_partial_coords(self, start, count):
        """
        Returns a multi-dimensional array containing the coordinates of the specified set of nodes.

        Array starts at node number ``start`` (1-based) and contains ``count`` elements.
        """
        if start < 1:
            raise ValueError("Start index must be greater than 0")
        if count < 0:
            raise ValueError("Count must be a positive integer")
        dim_cnt = self.num_dim
        num_nodes = self.num_nodes
        if num_nodes == 0:
            return []
        large = self.large_model
        if not large:
            try:
                coord = self.data.variables['coord'][:, start - 1:start + count - 1]
            except KeyError:
                raise KeyError("Failed to retrieve nodal coordinate array!")
        else:
            try:
                coordx = self.data.variables['coordx'][start - 1:start + count - 1]
            except KeyError:
                raise KeyError("Failed to retrieve x axis nodal coordinate array!")
            if dim_cnt > 1:
                try:
                    coordy = self.data.variables['coordy'][start - 1:start + count - 1]
                except KeyError:
                    raise KeyError("Failed to retrieve y axis nodal coordinate array!")
                if dim_cnt > 2:
                    try:
                        coordz = self.data.variables['coordz'][start - 1:start + count - 1]
                    except KeyError:
                        raise KeyError("Failed to retrieve z axis nodal coordinate array!")
                    coord = numpy.array([coordx, coordy, coordz])
                else:
                    coord = numpy.array([coordx, coordy])
            else:
                coord = coordx
        return coord

    def get_coord_x(self):
        """Returns an array containing the x coordinate of all nodes."""
        return self.get_partial_coord_x(1, self.num_nodes)

    def get_partial_coord_x(self, start, count):
        """
        Returns an array containing the x coordinate of the specified set of nodes.

        Array starts at node number ``start`` (1-based) and contains ``count`` elements.
        """
        if start < 1:
            raise ValueError("Start index must be greater than 0")
        if count < 0:
            raise ValueError("Count must be a positive integer")
        num_nodes = self.num_nodes
        if num_nodes == 0:
            return []
        large = self.large_model
        if not large:
            try:
                coord = self.data.variables['coord'][0][start - 1:start + count - 1]
            except KeyError:
                raise KeyError("Failed to retrieve nodal coordinate array!")
        else:
            try:
                coord = self.data.variables['coordx'][start - 1:start + count - 1]
            except KeyError:
                raise KeyError("Failed to retrieve x axis nodal coordinate array!")
        return coord

    def get_coord_y(self):
        """Returns an array containing the y coordinate of all nodes."""
        return self.get_partial_coord_y(1, self.num_nodes)

    def get_partial_coord_y(self, start, count):
        """
        Returns an array containing the y coordinate of the specified set of nodes.

        Array starts at node number ``start`` (1-based) and contains ``count`` elements.
        """
        if start < 1:
            raise ValueError("Start index must be greater than 0")
        if count < 0:
            raise ValueError("Count must be a positive integer")
        dim_cnt = self.num_dim
        num_nodes = self.num_nodes
        if num_nodes == 0 or dim_cnt < 2:
            return []
        large = self.large_model
        if not large:
            try:
                coord = self.data.variables['coord'][1][start - 1:start + count - 1]
            except KeyError:
                raise KeyError("Failed to retrieve nodal coordinate array!")
        else:
            try:
                coord = self.data.variables['coordy'][start - 1:start + count - 1]
            except KeyError:
                raise KeyError("Failed to retrieve y axis nodal coordinate array!")
        return coord

    def get_coord_z(self):
        """Returns an array containing the z coordinate of all nodes."""
        return self.get_partial_coord_z(1, self.num_nodes)

    def get_partial_coord_z(self, start, count):
        """
        Returns an array containing the z coordinate of the specified set of nodes.

        Array starts at node number ``start`` (1-based) and contains ``count`` elements.
        """
        if start < 1:
            raise ValueError("Start index must be greater than 0")
        if count < 0:
            raise ValueError("Count must be a positive integer")
        dim_cnt = self.num_dim
        num_nodes = self.num_nodes
        if num_nodes == 0 or dim_cnt < 3:
            return []
        large = self.large_model
        if not large:
            try:
                coord = self.data.variables['coord'][2][start - 1:start + count - 1]
            except KeyError:
                raise KeyError("Failed to retrieve nodal coordinate array!")
        else:
            try:
                coord = self.data.variables['coordz'][start - 1:start + count - 1]
            except KeyError:
                raise KeyError("Failed to retrieve z axis nodal coordinate array!")
        return coord

    def get_coord_names(self):
        """Returns an array containing the names of the coordinate axes in this database."""
        dim_cnt = self.num_dim
        try:
            names = self.data.variables['coor_names']
        except KeyError:
            raise KeyError("Failed to retrieve coordinate name array!")
        result = numpy.empty([dim_cnt], self._MAX_NAME_LENGTH_T)
        for i in range(dim_cnt):
            result[i] = util.lineparse(names[i])
        return result

    ################
    # File records #
    ################

    def get_info(self):
        """Returns an array containing the info records stored in this database."""
        num = self.num_info
        result = numpy.empty([num], Exodus._MAX_LINE_LENGTH_T)
        if num > 0:
            try:
                infos = self.data.variables['info_records']
            except KeyError:
                raise KeyError("Failed to retrieve info records from database!")
            for i in range(num):
                result[i] = util.lineparse(infos[i])
        return result

    def get_qa(self):
        """Returns an n x 4 array containing the QA records stored in this database."""
        num = self.num_qa
        result = numpy.empty([num, 4], Exodus._MAX_STR_LENGTH_T)
        if num > 0:
            try:
                qas = self.data.variables['qa_records']
            except KeyError:
                raise KeyError("Failed to retrieve qa records from database!")
            for i in range(num):
                for j in range(4):
                    result[i, j] = util.lineparse(qas[i, j])
        return result

    # endregion

    @property
    def time_steps(self):
        """Returns list of the time steps, 0-indexed"""
        return [*range(self.num_time_steps)]

    def step_at_time(self, time):
        """Given a float time value, return the corresponding time step"""
        for index, value in enumerate(self.get_all_times()):
            if value == time:
                return index
        return None

    def get_dimension(self, name):
        if name in self.data.dimensions:
            return self.data.dimensions[name].size
        else:
            raise RuntimeError("dimensions '{}' cannot be found!".format(name))

    def get_parameter(self, name):
        if name in self.data.ncattrs():
            return self.data.getncattr(name)
        else:
            raise RuntimeError("parameter '{}' cannot be found!".format(name))

    def close(self):
        self.data.close()

    def print_dimensions(self):
        for dim in self.data.dimensions.values():
            print(dim)

    def print_dimension_names(self):
        for dim in self.data.dimensions:
            print(dim)

    def print_variables(self):
        for v in self.data.variables.values():
            print(v, "\n")

    def print_variable_names(self):
        for v in self.data.variables:
            print(v)

    def set_nodeset(self, node_set_id, node_ids):
        ndx = node_set_id - 1
        if "ns_prop1" in self.data.variables:
            ndx = numpy.where(self.data.variables["ns_prop1"][:] == node_set_id)[0][0]
            ndx += 1

        key = "node_ns" + str(ndx)
        nodeset = self.data[key]

        if "node_num_map" in self.data.variables:
            indices = numpy.zeros(len(node_ids))
            i = 0
            for id in node_ids:
                ndx = numpy.where(self.data["node_num_map"][:] == id)[0][0]
                indices[i] = ndx
                i += 1
            nodeset[:] = indices
            return
        nodeset[:] = node_ids

    def get_nodes_in_elblock(self, id):
        if "node_num_map" in self.data.variables:
            raise Exception("Using node num map")
        nodeids = self.data["connect" + str(id)]
        # flatten it into 1d
        nodeids = nodeids[:].flatten()
        return nodeids

    def diff(self, other):
        # # Nodesets
        selfNS = self.num_node_sets
        otherNS = other.num_node_sets
        print("Self # Nodesets:\t{}".format(selfNS))
        print("Other # Nodesets:\t{}".format(otherNS))

        # # Sidesets
        selfSS = self.num_side_sets
        otherSS = other.num_side_sets
        print("\nSelf # Sidesets:\t{}".format(selfSS))
        print("Other # Sidesets:\t{}".format(otherSS))

        # # Nodes
        selfN = self.num_nodes
        otherN = other.num_nodes
        print("\nSelf # Nodes:\t\t{}".format(selfN))
        print("Other # Nodes:\t\t{}".format(otherN))

        # # Elements
        selfE = self.num_elem
        otherE = other.num_elem
        print("\nSelf # Elements:\t{}".format(selfE))
        print("Other # Elements:\t{}\n".format(otherE))

        # Length of output variables (nodal/elemental)

    def diff_nodeset(self, id, other, id2=None):
        """
        Prints the overlap and difference between two nodesets
        :param id: the nodeset ID of the self Exodus object
        :param other: the other Exodus object to compare to
        :param id2: optional parameter specifying the nodeset ID of other Exodus object. Default to the first id.
        """

        if other is None:
            raise ValueError("Other Exodus file is None")

        if id2 is None:
            id2 = id
        try:
            ns1 = self.get_node_set(id)
        except KeyError:
            raise KeyError("Self Exodus file does not contain nodeset with ID {}".format(id))

        try:
            ns2 = other.get_node_set(id2)
        except KeyError:
            raise KeyError("Other Exodus file does not contain nodeset with ID {}".format(id2))

        equivalent = numpy.array_equal(numpy.array(sorted(ns1.tolist())), numpy.array(sorted(ns2.tolist())))
        if equivalent:
            print("Self NS {} contains the same Node IDs as Other NS ID {}".format(id, id2))
        else:
            print("Self NS ID {} does NOT contain the same nodes as Other NS ID {}".format(id, id2))
            intersection = set(ns1) & set(ns2)
            print("\tBoth nodesets share the following nodes:\n\t{}".format(sorted(list(intersection))))
            ns1_diff = sorted(list(set(ns1) - intersection))
            print("\tSelf NS ID {} also contains nodes:\n\t{}".format(id, ns1_diff))
            ns2_diff = sorted(list(set(ns2) - intersection))
            print("\tOther NS ID {} also contains nodes:\n\t{}\n".format(id2, ns2_diff))

    ################################################################
    #                                                              #
    #                        Write                                 #
    #                                                              #
    ################################################################

    def add_nodeset(self, node_ids, nodeset_id, nodeset_name=""):
        if self.mode != 'w' and self.mode != 'a':
            raise PermissionError("Need to be in write or append mode to add nodeset")
        self.ledger.add_nodeset(node_ids, nodeset_id, nodeset_name)

    def remove_nodeset(self, nodeset_id):
        if self.mode != 'w' and self.mode != 'a':
            raise PermissionError("Need to be in write or append mode to add nodeset")
        self.ledger.remove_nodeset(nodeset_id)

    def merge_nodeset(self, new_id, ns1, ns2, delete=True):
        if self.mode != 'w' and self.mode != 'a':
            raise PermissionError("Need to be in write or append mode to add nodeset")
        self.ledger.merge_nodesets(new_id, ns1, ns2, delete)

    def add_node_to_nodeset(self, node_id, nodeset_id):
        if self.mode != 'w' and self.mode != 'a':
            raise PermissionError("Need to be in write or append mode to add nodeset")
        self.ledger.add_node_to_nodeset(node_id, nodeset_id)

    def add_nodes_to_nodeset(self, node_ids, nodeset_id):
        if self.mode != 'w' and self.mode != 'a':
            raise PermissionError("Need to be in write or append mode to add nodeset")
        self.ledger.add_nodes_to_nodeset(node_ids, nodeset_id)

    def remove_node_from_nodeset(self, node_id, nodeset_id):
        if self.mode != 'w' and self.mode != 'a':
            raise PermissionError("Need to be in write or append mode to add nodeset")
        self.ledger.remove_node_from_nodeset(node_id, nodeset_id)

    def remove_nodes_from_nodeset(self, node_ids, nodeset_id):
        if self.mode != 'w' and self.mode != 'a':
            raise PermissionError("Need to be in write or append mode to add nodeset")
        self.ledger.remove_nodes_from_nodeset(node_ids, nodeset_id)

    def add_sideset(self, elem_ids, side_ids, ss_id, ss_name, dist_fact):
        if self.mode != 'w' and self.mode != 'a':
            raise PermissionError("Need to be in write or append mode to add nodeset")
        self.ledger.add_sideset(elem_ids, side_ids, ss_id, ss_name, dist_fact)
    
    def remove_sideset(self, ss_id):
        if self.mode != 'w' and self.mode != 'a':
            raise PermissionError("Need to be in write or append mode to add nodeset")
        self.ledger.remove_sideset(ss_id)

<<<<<<< HEAD
    def remove_element(self, elem_id):
        if self.mode != 'w' and self.mode != 'a':
            raise PermissionError("Need to be in write or append mode to add nodeset")
        self.ledger.remove_element(elem_id)

    def write(self):
        self.ledger.write()
=======
    def write(self, path=None):
        if self.mode != 'w' and self.mode != 'a':
            raise PermissionError("Need to be in write or append mode to write")
        self.ledger.write(path)
>>>>>>> 9c0446b4


if __name__ == "__main__":
    ex = Exodus("sample-files/tube_rbar_conmass.exo", 'a')
    ex.write()<|MERGE_RESOLUTION|>--- conflicted
+++ resolved
@@ -1595,20 +1595,15 @@
             raise PermissionError("Need to be in write or append mode to add nodeset")
         self.ledger.remove_sideset(ss_id)
 
-<<<<<<< HEAD
     def remove_element(self, elem_id):
         if self.mode != 'w' and self.mode != 'a':
             raise PermissionError("Need to be in write or append mode to add nodeset")
         self.ledger.remove_element(elem_id)
-
-    def write(self):
-        self.ledger.write()
-=======
+        
     def write(self, path=None):
         if self.mode != 'w' and self.mode != 'a':
             raise PermissionError("Need to be in write or append mode to write")
         self.ledger.write(path)
->>>>>>> 9c0446b4
 
 
 if __name__ == "__main__":

import builtins
import warnings
import netCDF4 as nc
import numpy
from typing import Tuple
from ledger import Ledger
import util
from constants import *
from dataclasses import dataclass


@dataclass
class ElemBlockParam:
    """Stores data used to create a side set node count list."""
    # Adapted from exodusII_int.h on SEACAS
    elem_type_str: str
    elem_blk_id: numpy.int64
    num_elem_in_blk: numpy.int64
    num_nodes_per_elem: int
    num_sides: int
    num_nodes_per_side: numpy.ndarray
    num_attr: int
    elem_ctr: numpy.int64
    elem_type_val: ElementTopography


class Exodus:
    _FORMAT_MAP = {'EX_NETCDF4': 'NETCDF4',
                   'EX_LARGE_MODEL': 'NETCDF3_64BIT_OFFSET',
                   'EX_NORMAL_MODEL': 'NETCDF3_CLASSIC',
                   'EX_64BIT_DATA': 'NETCDF3_64BIT_DATA'}
    # Default values
    _MAX_STR_LENGTH = 32
    _MAX_STR_LENGTH_T = 'U32'
    _MAX_NAME_LENGTH = 32
    _MAX_LINE_LENGTH = 80
    _MAX_LINE_LENGTH_T = 'U80'
    _EXODUS_VERSION = 7.22

    # Should creating a new file (mode 'w') be a function on its own?
    def __init__(self, path, mode, shared=False, clobber=False, format='EX_NETCDF4', word_size=4):
        # clobber and format and word_size only apply to mode w
        if mode not in ['r', 'w', 'a']:
            raise ValueError("mode must be 'w', 'r', or 'a', got '{}'".format(mode))
        if format not in Exodus._FORMAT_MAP.keys():
            raise ValueError("invalid file format: '{}'".format(format))
        if word_size not in [4, 8]:
            raise ValueError("word_size must be 4 or 8 bytes, {} is not supported".format(word_size))
        # if path.split(".")[-1] not in ['e', 'ex2']:
        #     raise ValueError("file must be an exodus file with extension .e or .ex2")
        nc_format = Exodus._FORMAT_MAP[format]
        # Sets shared mode if the user asked for it. I have no idea what this does :)
        if shared:
            smode = mode + 's'
        else:
            smode = mode
        try:
            self.data = nc.Dataset(path, smode, clobber, format=nc_format)
        except FileNotFoundError:
            raise FileNotFoundError("file '{}' does not exist".format(path)) from None
        except PermissionError:
            raise PermissionError("You do not have access to '{}'".format(path)) from None
        # TODO this can actually hide some errors which is bad. This check should be done explicitly
        except OSError:
            raise OSError("file '{}' exists, but clobber is set to False".format(path)) from None

        self.mode = mode
        self.path = path
        self.clobber = clobber

        if mode == 'w' or mode == 'a':
            # This is important according to ex_open.c
            self.data.set_fill_off()
            self.ledger = Ledger(self)

        # save path variable for future use
        self.path = path

        # We will read a bunch of data here to make sure it exists and warn the user if they might want to fix their
        # file. We don't save anything to memory so that if our data updates we don't have to update it in memory too.
        # This is the same practice used in the C library so its probably a good idea.

        # Initialize all the important parameters
        if mode == 'w':
            self.data.setncattr('title', 'Untitled database')
            self.data.createDimension('len_string', Exodus._MAX_STR_LENGTH + 1)
            self.data.createDimension('len_name', Exodus._MAX_NAME_LENGTH + 1)
            self.data.createDimension('len_line', Exodus._MAX_LINE_LENGTH + 1)
            self.data.setncattr('maximum_name_length', Exodus._MAX_NAME_LENGTH)
            self.data.setncattr('version', Exodus._EXODUS_VERSION)
            self.data.setncattr('api_version', Exodus._EXODUS_VERSION)
            self.data.setncattr('floating_point_word_size', word_size)
            file_size = 0
            if nc_format == 'NETCDF3_64BIT_OFFSET':
                file_size = 1
            self.data.setncattr('file_size', file_size)
            int64bit_status = 0
            if nc_format == 'NETCDF3_64BIT_DATA':
                int64bit_status = 1
            self.data.setncattr('int64_status', int64bit_status)

        # TODO Uncomment these later
        #  The C library doesn't seem to care if the file is in read or modify mode when it does this
        # Add this if it doesn't exist (value of 33)
        # if 'len_name' not in self.data.dimensions:
        #     warnings.warn("'len_name' dimension is missing!")

        # Add this if it doesn't exist (value of 32)
        # if 'maximum_name_length' not in self.data.ncattrs():
        #     warnings.warn("'maximum_name_length' attribute is missing!")

        # Check version compatibility
        ver = self.version
        if ver < 2.0:
            raise RuntimeError(
                "Unsupported file version {:.2f}! Only versions >2.0 are supported.".format(ver))

        # Read word size stored in file
        ws = self.word_size
        if ws == 4:
            self._float = numpy.float32
        elif ws == 8:
            self._float = numpy.float64
        else:
            raise ValueError("file contains a word size of {} which is not supported".format(ws))

        if self.int64_status == 0:
            self._int = numpy.int32
        else:
            self._int = numpy.int64

        # important for storing names in numpy arrays
        self._MAX_NAME_LENGTH_T = 'U%s' % self.max_allowed_name_length

    def to_float(self, n):
        """Returns ``n`` converted to the floating-point type stored in the database."""
        # Convert a number to the floating point type the database is using
        return self._float(n)

    def to_int(self, n):
        """Returns ``n`` converted to the integer type stored in the database."""
        # Convert a number to the integer type the database is using
        return self._int(n)

    @property
    def float(self):
        """The floating-point type stored in the database."""
        # Returns floating point type of floating point numbers stored in the database
        # You may use whatever crazy types you want while coding, but convert them before storing them in the DB
        return self._float

    @property
    def int(self):
        """The integer type stored in the database."""
        # Returns integer type of integers stored in the database
        return self._int

    ########################################################################
    #                                                                      #
    #                        Data File Utilities                           #
    #                                                                      #
    ########################################################################

    # GLOBAL PARAMETERS AND MODEL DEFINITION

    # region Properties

    # TODO perhaps in-place properties like these could have property setters as well

    # TODO it would be nice to have the return values cached for these so they execute faster and act more like
    #  properties and less like small functions. This will require some write integration.

    @property
    def title(self):
        """The database title."""
        try:
            return self.data.getncattr(ATT_TITLE)
        except AttributeError:
            AttributeError("Database title could not be found")

    @property
    def max_allowed_name_length(self):
        """The maximum allowed length for variable/dimension/attribute names in this database."""
        max_name_len = Exodus._MAX_NAME_LENGTH
        if DIM_NAME_LENGTH in self.data.dimensions:
            # Subtract 1 because in C an extra null character is added for C reasons
            max_name_len = self.data.dimensions[DIM_NAME_LENGTH].size - 1
        return max_name_len

    @property
    def max_used_name_length(self):
        """The maximum used length for variable/dimension/attribute names in this database."""
        # 32 is the default size consistent with other databases
        max_used_name_len = 32
        if ATT_MAX_NAME_LENGTH in self.data.ncattrs():
            # The length does not include the added null character from C
            max_used_name_len = self.data.getncattr(ATT_MAX_NAME_LENGTH)
        return max_used_name_len

    @property
    def max_string_length(self):
        """Maximum QA record string length."""
        # See ex_put_qa.c @ line 119. This record is created and used when adding QA records
        max_str_len = Exodus._MAX_STR_LENGTH
        if DIM_STRING_LENGTH in self.data.dimensions:
            # Subtract 1 because in C an extra character is added for C reasons
            max_str_len = self.data.dimensions[DIM_STRING_LENGTH].size - 1
        return max_str_len

    @property
    def max_line_length(self):
        """Maximum info record line length."""
        # See ex_put_info.c @ line 121. This record is created and used when adding info records
        max_line_len = Exodus._MAX_LINE_LENGTH
        if DIM_LINE_LENGTH in self.data.dimensions:
            # Subtract 1 because in C an extra character is added for C reasons
            max_line_len = self.data.dimensions[DIM_LINE_LENGTH].size - 1
        return max_line_len

    @property
    def api_version(self):
        """The Exodus API version this database was built with."""
        try:
            result = self.data.getncattr(ATT_API_VER)
        except AttributeError:
            # Try the old way of spelling it
            try:
                result = self.data.getncattr(ATT_API_VER_OLD)
            except AttributeError:
                raise AttributeError("Exodus API version could not be found")
        return result

    @property
    def version(self):
        """The Exodus version this database uses."""
        try:
            return self.data.getncattr(ATT_VERSION)
        except AttributeError:
            raise AttributeError("Exodus database version could not be found")

    @property
    def large_model(self):
        """
        Describes how coordinates are stored in this database.

        If true: nodal coordinates and variables are stored in separate x, y, z variables.
        If false: nodal coordinates and variables are stored in a single variable.

        :return: 1 if stored separately (large), 0 if stored in a blob
        """
        # According to a comment in ex_utils.c @ line 1614
        # "Basically, the difference is whether the coordinates and nodal variables are stored in a blob (xyz components
        # together) or as a variable per component per nodal_variable."
        # This is important for coordinate getter functions
        if ATT_FILE_SIZE in self.data.ncattrs():
            return self.data.getncattr(ATT_FILE_SIZE)
        else:
            return 0
            # No warning is raised because older files just don't have this

    @property
    def int64_status(self):
        """
        64-bit integer support for this database.

        Use ``int()`` to get the integer type used by this database.

        :return: 1 if 64-bit integers are supported, 0 otherwise
        """
        # Determines whether the file uses int64s
        if ATT_64BIT_INT in self.data.ncattrs():
            return self.data.getncattr(ATT_64BIT_INT)
        else:
            return 1 if self.data.data_model == 'NETCDF3_64BIT_DATA' else 0
            # No warning is raised because older files just don't have this

    @property
    def word_size(self):
        """
        Word size of floating point variables in this database.

        Use ``float()`` to get the float type used by this database.

        :return: floating point word size
        """
        try:
            result = self.data.getncattr(ATT_WORD_SIZE)
        except AttributeError:
            try:
                result = self.data.getncattr(ATT_WORD_SIZE_OLD)
            except AttributeError:
                # This should NEVER happen, but here to be safe
                raise AttributeError("Exodus database floating point word size could not be found")
        return result

    @property
    def num_qa(self):
        """Number of QA records."""
        try:
            result = self.data.dimensions[DIM_NUM_QA].size
        except KeyError:
            result = 0
        return result

    @property
    def num_info(self):
        """Number of info records."""
        try:
            result = self.data.dimensions[DIM_NUM_INFO].size
        except KeyError:
            result = 0
        return result

    @property
    def num_dim(self):
        """Number of dimensions (coordinate axes) used in the model."""
        try:
            return self.data.dimensions[DIM_NUM_DIM].size
        except KeyError:
            raise KeyError("Database dimensionality could not be found")

    @property
    def num_nodes(self):
        """Number of nodes stored in this database."""
        try:
            result = self.data.dimensions[DIM_NUM_NODES].size
        except KeyError:
            # This and following functions don't actually error in C, they return 0. I assume there's a good reason.
            result = 0
        return result

    @property
    def num_elem(self):
        """Number of elements stored in this database."""
        try:
            result = self.data.dimensions[DIM_NUM_ELEM].size
        except KeyError:
            result = 0
        return result

    @property
    def num_elem_blk(self):
        """Number of element blocks stored in this database."""
        try:
            result = self.data.dimensions[DIM_NUM_EB].size
        except KeyError:
            result = 0
        return result

    @property
    def num_node_sets(self):
        """Number of node sets stored in this database."""
        if self.mode == 'w' or self.mode == 'a':
            return self.ledger.num_node_sets()

        try:
            result = self.data.dimensions[DIM_NUM_NS].size
        except KeyError:
            result = 0
        return result

    @property
    def num_side_sets(self):
        """Number of side sets stored in this database."""
        try:
            result = self.data.dimensions[DIM_NUM_SS].size
        except KeyError:
            result = 0
        return result

    @property
    def num_time_steps(self):
        """Number of time steps stored in this database."""
        try:
            return self.data.dimensions[DIM_NUM_TIME_STEP].size
        except KeyError:
            raise KeyError("Number of database time steps could not be found")

    @property
    def num_elem_block_prop(self):
        """Number of element block properties in this database."""
        return self._get_num_object_properties(VAR_EB_PROP)

    @property
    def num_node_set_prop(self):
        """Number of node set properties in this database."""
        return self._get_num_object_properties(VAR_NS_PROP)

    @property
    def num_side_set_prop(self):
        """Number of side set properties in this database."""
        return self._get_num_object_properties(VAR_SS_PROP)

    @property
    def num_global_var(self):
        """Number of global variables."""
        try:
            return self.data.dimensions[DIM_NUM_GLO_VAR].size
        except KeyError:
            return 0

    @property
    def num_node_var(self):
        """Number of nodal variables."""
        try:
            return self.data.dimensions[DIM_NUM_NOD_VAR].size
        except KeyError:
            return 0

    @property
    def num_elem_block_var(self):
        """Number of elemental variables."""
        try:
            return self.data.dimensions[DIM_NUM_ELEM_VAR].size
        except KeyError:
            return 0

    @property
    def num_node_set_var(self):
        """Number of node set variables."""
        try:
            return self.data.dimensions[DIM_NUM_NS_VAR].size
        except KeyError:
            return 0

    @property
    def num_side_set_var(self):
        """Number of side set variables."""
        try:
            return self.data.dimensions[DIM_NUM_SS_VAR].size
        except KeyError:
            return 0

    # endregion

    # MODEL VARIABLE ACCESSORS

    # region Get methods

    ##############
    # Order maps #
    ##############

    def get_elem_order_map(self):
        """Returns the optional element order map for this database."""
        num_elem = self.num_elem
        if num_elem == 0:
            warnings.warn("Cannot retrieve an element order map if there are no elements!")
            return
        if VAR_ELEM_ORDER_MAP not in self.data.variables:
            # Return a default array from 1 to the number of elements
            warnings.warn("There is no element order map in this database!")
            return numpy.arange(1, num_elem + 1, dtype=self.int)
        return self.data.variables[VAR_ELEM_ORDER_MAP][:]

    # OK so we have two types of maps on the database: ID maps & ORDER maps (also called NUMBER maps).
    # ID maps used to be called number maps and number maps used to be called order maps, which is super confusing.
    # This library supports the classic element order map (as defined in Exodus II API documentation), but does not
    # support the new 'number maps' that the SEACAS C library has support for.

    ###########
    # ID maps #
    ###########

    # Below is an explanation of entity IDs in lieu of a proper one in any official documentation.
    # Nodes and elements have two IDs: an internal ID used by Exodus and all Exodus libraries, and a user-defined ID
    # used by analysts interacting with the database. To translate user-defined IDs to internal IDs, Exodus files store
    # an optional node ID map and element ID map. If they are not defined, user-defined IDs = internal IDs. This map
    # stores the user-defined ID for an entity at the index internal ID-1. We subtract 1 from the internal ID because
    # internal IDs are 1-based, meaning they start counting up from 1, not 0!
    # When working with element connectivity lists, we have to manually calculate the internal ID of each element since
    # connectivity lists do not store element IDs, only their constituent nodes.
    # The general formula to get the internal ID of the element at index i of element block n is as follows:
    # offset = sum(num_elem_in_block(1), num_elem_in_block(2), ..., num_elem_in_block(n - 1);
    # internal_id = offset + i + 1;
    # Example: EB1 has 7 elements, EB2 has 10 elements. The internal ID of the 4th element in EB2 is 7 + 3 + 1

    def get_node_id_map(self):
        """Return the node ID map for this database."""
        num_nodes = self.num_nodes
        return self.get_partial_node_id_map(1, num_nodes)

    def get_reverse_node_id_dict(self):
        """Returns a dictionary with user-defined IDs as the keys and internal IDs as the values."""
        nim = self.get_node_id_map()
        u2i_map = {}
        for i in range(self.num_nodes):
            u2i_map[nim[i]] = i + 1
        return u2i_map

    def get_partial_node_id_map(self, start, count):
        """
        Return a subset of the node ID map for this database.

        Subset starts at node number ``start`` (1-based) and contains ``count`` elements.
        """
        # Start is 1 based (>0).  start + count - 1 <= number of nodes
        num_nodes = self.num_nodes
        if num_nodes == 0:
            raise KeyError("Cannot retrieve a node id map if there are no nodes!")
        if start < 1:
            raise ValueError("start index must be greater than 0")
        if start + count - 1 > num_nodes:
            raise ValueError("start index + node count is larger than the total number of nodes")
        if VAR_NODE_ID_MAP not in self.data.variables:
            # Return a default array from start to start + count exclusive
            warnings.warn("There is no node id map in this database!")
            return numpy.arange(start, start + count, dtype=self.int)
        return self.data.variables[VAR_NODE_ID_MAP][start - 1:start + count - 1]

    def get_elem_id_map(self):
        """Return the element ID map for this database."""
        num_elem = self.num_elem
        return self.get_partial_elem_id_map(1, num_elem)

    def get_reverse_elem_id_dict(self):
        """Returns a dictionary with user-defined IDs as the keys and internal IDs as the values."""
        eim = self.get_elem_id_map()
        u2i_map = {}
        for i in range(self.num_elem):
            u2i_map[eim[i]] = i + 1
        return u2i_map

    def get_partial_elem_id_map(self, start, count):
        """
        Return a subset of the element ID map for this database.

        Subset starts at element number ``start`` (1-based) and contains ``count`` elements.
        """
        # Start is 1 based (>0).  start + count - 1 <= number of nodes
        num_elem = self.num_elem
        if num_elem == 0:
            raise KeyError("Cannot retrieve a element id map if there are no elements!")
        if start < 1:
            raise ValueError("start index must be greater than 0")
        if start + count - 1 > num_elem:
            raise ValueError("start index + element count is larger than the total number of elements")
        if VAR_ELEM_ID_MAP not in self.data.variables:
            # Return a default array from start to start + count exclusive
            warnings.warn("There is no element id map in this database!")
            return numpy.arange(start, start + count, dtype=self.int)
        return self.data.variables[VAR_ELEM_ID_MAP][start - 1:start + count - 1]

    def get_elem_id_map_for_block(self, obj_id):
        """Reads the element ID map for the element block with specified ID."""
        if self.num_elem_blk == 0:
            raise KeyError("There are no element blocks in this database!")
        internal_id = self._lookup_id(ELEMBLOCK, obj_id)
        num_elem, _, _, _ = self._int_get_elem_block_params(obj_id, internal_id)
        offset = 0
        emap = self.get_elem_id_map()
        for i in range(1, internal_id):
            n, _, _, _ = self._int_get_elem_block_params(emap[i - 1], i)
            offset += n
        return self.get_partial_elem_id_map(offset + 1, num_elem)

    def get_node_set_id_map(self):
        """Returns the id map for node sets (ns_prop1)."""
        if self.mode == 'w' or self.mode == 'a':
            return self.ledger.get_node_set_id_map()

        try:
            table = self.data.variables[VAR_NS_ID_MAP][:]
        except KeyError:
            raise KeyError("Node set id map is missing from this database!".format(type))
        return table

    def get_side_set_id_map(self):
        """Returns the id map for side sets (ss_prop1)."""
        try:
            table = self.data.variables[VAR_SS_ID_MAP][:]
        except KeyError:
            raise KeyError("Side set id map is missing from this database!".format(type))
        return table

    def get_elem_block_id_map(self):
        """Returns the id map for element blocks (eb_prop1)."""
        try:
            table = self.data.variables[VAR_EB_ID_MAP][:]
        except KeyError:
            raise KeyError("Element block id map is missing from this database!".format(type))
        return table

    def _lookup_id(self, obj_type: ObjectType, num):
        """
        Returns the internal ID of a set or block of the given type and user-defined ID.

        FOR INTERNAL USE ONLY!

        :param obj_type: type of object this id refers to
        :param num: user-defined ID (aka number) of the set/block
        :return: internal ID
        """
        if obj_type == NODESET:
            table = self.get_node_set_id_map()
        elif obj_type == SIDESET:
            table = self.get_side_set_id_map()
        elif obj_type == ELEMBLOCK:
            table = self.get_elem_block_id_map()
        else:
            raise ValueError("{} is not a valid set/block type!".format(obj_type))
        # The C library caches information about sets including whether its sequential, so it can skip a lot of this
        internal_id = 1
        for table_id in table:
            if table_id == num:
                break
            internal_id += 1
        if internal_id > len(table):
            raise KeyError("Could not find set/block of type {} with id {}".format(obj_type, num))
        return internal_id
        # The C library also does some crazy stuff with what might be the ns_status array

    def get_node_set_number(self, obj_id):
        """
        Returns the internal ID (1-based) of the node set with the user-defined ID.

        Note that this function is O(n) complexity for n number of node sets. While useful for quick tests, you should
        create an ID lookup table yourself if you plan to convert IDs often.
        """
        return self._lookup_id(NODESET, obj_id)

    def get_side_set_number(self, obj_id):
        """
        Returns the internal ID (1-based) of the side set with the user-defined ID.

        Note that this function is O(n) complexity for n number of node sets. While useful for quick tests, you should
        create an ID lookup table yourself if you plan to convert IDs often.
        """
        return self._lookup_id(SIDESET, obj_id)

    def get_elem_block_number(self, obj_id):
        """
        Returns the internal ID (1-based) of the elem block with the user-defined ID.

        Note that this function is O(n) complexity for n number of node sets. While useful for quick tests, you should
        create an ID lookup table yourself if you plan to convert IDs often.
        """
        return self._lookup_id(ELEMBLOCK, obj_id)

    ############################
    # Variables and time steps #
    ############################

    def get_all_times(self):
        """Returns an array of all time values from all time steps from this database."""
        try:
            result = self.data.variables[VAR_TIME_WHOLE][:]
        except KeyError:
            raise KeyError("Could not retrieve time steps from database!")
        return result

    def get_time(self, time_step):
        """
        Returns the time value for specified time step.

        Time steps are 1-indexed. The first time step is at 1, and the last at num_time_steps.
        """
        num_steps = self.num_time_steps
        if num_steps <= 0:
            raise ValueError("There are no time steps in this database!")
        if time_step <= 0 or time_step > num_steps:
            raise ValueError("Time step out of range. Got {}".format(time_step))
        return self.get_all_times()[time_step - 1]

    def get_nodal_var_at_time(self, time_step, var_index):
        """
        Returns the values of the nodal variable with given index at specified time step.

        Time step and variable index are both 1-based. First time step is at 1, last at num_time_steps.
        """
        return self.get_nodal_var_across_times(time_step, time_step, var_index)[0]

    def get_nodal_var_across_times(self, start_time_step, end_time_step, var_index):
        """
        Returns the values of the nodal variable with given index between specified time steps (inclusive).

        Time steps and variable index are both 1-based. First time step is at 1, last at num_time_steps.
        """
        return self.get_partial_nodal_var_across_times(start_time_step, end_time_step, var_index, 1, self.num_nodes)

    def get_partial_nodal_var_across_times(self, start_time_step, end_time_step, var_index, start_index, count):
        """
        Returns partial values of a nodal variable between specified time steps (inclusive).

        Time steps, variable index, ID and start index are all 1-based. First time step is at 1, last at num_time_steps.
        Array starts at element number ``start`` (1-based) and contains ``count`` elements.
        """
        if self.num_nodes == 0:
            return [[]]
        num_steps = self.num_time_steps
        if num_steps <= 0:
            raise ValueError("There are no time steps in this database!")
        if start_time_step <= 0 or start_time_step > num_steps:
            raise ValueError("Start time step out of range. Got {}".format(start_time_step))
        if end_time_step <= 0 or end_time_step < start_time_step or end_time_step > num_steps:
            raise ValueError("End time step out of range. Got {}".format(end_time_step))
        if var_index <= 0 or var_index > self.num_node_var:
            raise ValueError("Variable index out of range. Got {}".format(var_index))
        if start_index <= 0:
            raise ValueError("Start index must be greater than 0")
        if count < 0:
            raise ValueError("Count must be a positive integer")
        if not self.large_model:
            # All vars stored in one variable
            try:
                # Do not subtract 1 from end (inclusive)
                result = self.data.variables[VAR_VALS_NOD_VAR_SMALL][
                         start_time_step - 1:end_time_step, var_index - 1, start_index - 1:start_index + count - 1]
            except KeyError:
                raise KeyError("Could not find the nodal variables in this database!")
        else:
            # Each var to its own variable
            try:
                result = self.data.variables[VAR_VALS_NOD_VAR_LARGE % var_index][start_time_step - 1:end_time_step, :]
            except KeyError:
                raise KeyError("Could not find nodal variable {} in this database!".format(var_index))
        return result

    def get_global_vars_at_time(self, time_step):
        """
        Returns the values of the all global variables at specified time step.

        Time steps are 1-based. First time step is at 1, last at num_time_steps.
        """
        return self.get_global_vars_across_times(time_step, time_step)[0]

    def get_global_vars_across_times(self, start_time_step, end_time_step):
        """
        Returns the values of the all global variables between specified time steps (inclusive).

        Time steps are 1-based. First time step is at 1, last at num_time_steps.
        """
        num_steps = self.num_time_steps
        if num_steps <= 0:
            raise ValueError("There are no time steps in this database!")
        if start_time_step <= 0 or start_time_step > num_steps:
            raise ValueError("Time step out of range. Got {}".format(start_time_step))
        if end_time_step <= 0 or end_time_step < start_time_step or end_time_step > num_steps:
            raise ValueError("End time step out of range. Got {}".format(end_time_step))
        try:
            # Do not subtract 1 from end (inclusive)
            result = self.data.variables[VAR_VALS_GLO_VAR][start_time_step - 1:end_time_step, :]
        except KeyError:
            raise KeyError("Could not find global variables in this database!")
        return result

    def get_global_var_at_time(self, time_step, var_index):
        """
        Returns the values of the global variable with given index at specified time step.

        Time step and variable index are both 1-based. First time step is at 1, last at num_time_steps.
        """
        return self.get_global_var_across_times(time_step, time_step, var_index)[0]

    def get_global_var_across_times(self, start_time_step, end_time_step, var_index):
        """
        Returns the values of the global variable with given index between specified time steps (inclusive).

        Time steps and variable index are both 1-based. First time step is at 1, last at num_time_steps.
        """
        num_steps = self.num_time_steps
        if num_steps <= 0:
            raise ValueError("There are no time steps in this database!")
        if start_time_step <= 0 or start_time_step > num_steps:
            raise ValueError("Time step out of range. Got {}".format(start_time_step))
        if end_time_step <= 0 or end_time_step < start_time_step or end_time_step > num_steps:
            raise ValueError("End time step out of range. Got {}".format(end_time_step))
        if var_index <= 0 or var_index > self.num_global_var:
            raise ValueError("Variable index out of range. Got {}".format(var_index))
        try:
            result = self.data.variables[VAR_VALS_GLO_VAR][start_time_step - 1:end_time_step, var_index - 1]
        except KeyError:
            raise KeyError("Could not find global variables in this database!")
        return result

    def _int_get_partial_object_var_across_times(self, obj_type: ObjectType, internal_id, start_time_step,
                                                 end_time_step, var_index,
                                                 start_index, count):
        """
        Returns partial values of an element block variable between specified time steps (inclusive).

        FOR INTERNAL USE ONLY!

        :param obj_type: type of object this id refers to
        :param internal_id: INTERNAL (1-based) id
        :param start_time_step: start time (inclusive)
        :param end_time_step:  end time (inclusive)
        :param var_index: variable index (1-based)
        :param start_index: element start index (1-based)
        :param count: number of elements
        :return: 2d array storing the partial variable array at each time step
        """

        num_steps = self.num_time_steps
        if num_steps <= 0:
            raise ValueError("There are no time steps in this database!")
        if start_time_step <= 0 or start_time_step > num_steps:
            raise ValueError("Time step out of range. Got {}".format(start_time_step))
        if end_time_step <= 0 or end_time_step < start_time_step or end_time_step > num_steps:
            raise ValueError("End time step out of range. Got {}".format(end_time_step))

        if obj_type == ELEMBLOCK:
            varname = VAR_VALS_ELEM_VAR
            numvar = self.num_elem_block_var
        elif obj_type == NODESET:
            varname = VAR_VALS_NS_VAR
            numvar = self.num_node_set_var
        elif obj_type == SIDESET:
            varname = VAR_VALS_SS_VAR
            numvar = self.num_side_set_var
        else:
            raise ValueError("Invalid variable type {}!".format(obj_type))

        if var_index <= 0 or var_index > numvar:
            raise ValueError("Variable index out of range. Got {}".format(var_index))
        if start_index <= 0:
            raise ValueError("Start index must be greater than 0")
        if count < 0:
            raise ValueError("Count must be a positive integer")
        try:
            result = self.data.variables[varname % (var_index, internal_id)][
                     start_time_step - 1:end_time_step, start_index - 1:start_index + count - 1]
        except KeyError:
            raise KeyError("Could not find variables of type {} in this database!".format(obj_type))
        return result

    def get_elem_block_var_at_time(self, obj_id, time_step, var_index):
        """
        Returns the values of variable with index stored in the element block with id at time step.

        Time step, variable index, and ID are all 1-based. First time step is at 1, last at num_time_steps.
        """
        return self.get_elem_block_var_across_times(obj_id, time_step, time_step, var_index)[0]

    def get_elem_block_var_across_times(self, obj_id, start_time_step, end_time_step, var_index):
        """
        Returns the values of variable with index stored in the element block with id between time steps (inclusive).

        Time steps, variable index, and ID are all 1-based. First time step is at 1, last at num_time_steps.
        """
        # This method cannot simply call its partial version because we cannot know the number of elements to read
        #  without looking up the id first. This extra id lookup call is slow, so we get around it with a helper method.
        internal_id = self._lookup_id(ELEMBLOCK, obj_id)
        size = self._int_get_elem_block_params(obj_id, internal_id)[0]
        return self._int_get_partial_object_var_across_times(ELEMBLOCK, internal_id, start_time_step, end_time_step,
                                                             var_index, 1, size)

    def get_partial_elem_block_var_across_times(self, obj_id, start_time_step, end_time_step, var_index, start_index,
                                                count):
        """
        Returns partial values of an element block variable between specified time steps (inclusive).

        Time steps, variable index, ID and start index are all 1-based. First time step is at 1, last at num_time_steps.
        Array starts at element number ``start`` (1-based) and contains ``count`` elements.
        """
        internal_id = self._lookup_id(ELEMBLOCK, obj_id)
        return self._int_get_partial_object_var_across_times(ELEMBLOCK, internal_id, start_time_step, end_time_step,
                                                             var_index, start_index, count)

    def get_node_set_var_at_time(self, obj_id, time_step, var_index):
        """
        Returns the values of variable with index stored in the node set with id at time step.

        Time step, variable index, and ID are all 1-based. First time step is at 1, last at num_time_steps.
        """
        return self.get_node_set_var_across_times(obj_id, time_step, time_step, var_index)[0]

    def get_node_set_var_across_times(self, obj_id, start_time_step, end_time_step, var_index):
        """
        Returns the values of variable with index stored in the node set with id between time steps (inclusive).

        Time steps, variable index, and ID are all 1-based. First time step is at 1, last at num_time_steps.
        """
        internal_id = self._lookup_id(NODESET, obj_id)
        size = self._int_get_node_set_params(obj_id, internal_id)[0]
        return self._int_get_partial_object_var_across_times(NODESET, internal_id, start_time_step, end_time_step,
                                                             var_index, 1, size)

    def get_partial_node_set_var_across_times(self, obj_id, start_time_step, end_time_step, var_index, start_index,
                                              count):
        """
        Returns partial values of a node set variable between specified time steps (inclusive).

        Time steps, variable index, ID and start index are all 1-based. First time step is at 1, last at num_time_steps.
        Array starts at element number ``start`` (1-based) and contains ``count`` elements.
        """
        internal_id = self._lookup_id(NODESET, obj_id)
        return self._int_get_partial_object_var_across_times(NODESET, internal_id, start_time_step, end_time_step,
                                                             var_index, start_index, count)

    def get_side_set_var_at_time(self, obj_id, time_step, var_index):
        """
        Returns the values of variable with index stored in the side set with id at time step.

        Time step, variable index, and ID are all 1-based. First time step is at 1, last at num_time_steps.
        """
        return self.get_side_set_var_across_times(obj_id, time_step, time_step, var_index)[0]

    def get_side_set_var_across_times(self, obj_id, start_time_step, end_time_step, var_index):
        """
        Returns the values of variable with index stored in the side set with id between time steps (inclusive).

        Time steps, variable index, and ID are all 1-based. First time step is at 1, last at num_time_steps.
        """
        internal_id = self._lookup_id(SIDESET, obj_id)
        size = self._int_get_side_set_params(obj_id, internal_id)[0]
        return self._int_get_partial_object_var_across_times(SIDESET, internal_id, start_time_step, end_time_step,
                                                             var_index, 1, size)

    def get_partial_side_set_var_across_times(self, obj_id, start_time_step, end_time_step, var_index, start_index,
                                              count):
        """
        Returns partial values of a side set variable between specified time steps (inclusive).

        Time steps, variable index, ID and start index are all 1-based. First time step is at 1, last at num_time_steps.
        Array starts at element number ``start`` (1-based) and contains ``count`` elements.
        """
        internal_id = self._lookup_id(SIDESET, obj_id)
        return self._int_get_partial_object_var_across_times(SIDESET, internal_id, start_time_step, end_time_step,
                                                             var_index, start_index, count)

    def _get_truth_table(self, obj_type: ObjectType):
        """
        Returns the truth table for variables of a given object type.

        FOR INTERNAL USE ONLY!

        :param obj_type: type of object
        :return: truth table
        """
        if obj_type == ELEMBLOCK:
            tabname = VAR_ELEM_TAB
            valname = VAR_VALS_ELEM_VAR
            num_entity = self.num_elem_blk
            num_var = self.num_elem_block_var
        elif obj_type == NODESET:
            tabname = VAR_NS_TAB
            valname = VAR_VALS_NS_VAR
            num_entity = self.num_node_sets
            num_var = self.num_node_set_var
        elif obj_type == SIDESET:
            tabname = VAR_SS_TAB
            valname = VAR_VALS_SS_VAR
            num_entity = self.num_side_sets
            num_var = self.num_side_set_var
        else:
            raise ValueError("Invalid object type {}!".format(obj_type))
        if tabname in self.data.variables:
            result = self.data.variables[tabname][:]
        else:
            # we have to figure it out for ourselves
            result = numpy.zeros((num_entity, num_var), dtype=self.int)
            for e in range(num_entity):
                for v in range(num_var):
                    if valname % (v + 1, e + 1) in self.data.variables:
                        result[e, v] = 1
        return result

    def get_elem_block_truth_table(self):
        """Returns the variable truth table for element blocks."""
        return self._get_truth_table(ELEMBLOCK)

    def get_node_set_truth_table(self):
        """Returns the variable truth table for node sets."""
        return self._get_truth_table(NODESET)

    def get_side_set_truth_table(self):
        """Returns the variable truth table for side sets."""
        return self._get_truth_table(SIDESET)

    def _get_var_names(self, var_type: VariableType):
        """
        Returns a list of variable names for objects of a given type.

        :param var_type: the type of variable
        :return: a list of variable names
        """
        if var_type == GLOBAL_VAR:
            varname = VAR_NAME_GLO_VAR
        elif var_type == NODAL_VAR:
            varname = VAR_NAME_NOD_VAR
        elif var_type == ELEMENTAL_VAR:
            varname = VAR_NAME_ELEM_VAR
        elif var_type == NODESET_VAR:
            varname = VAR_NAME_NS_VAR
        elif var_type == SIDESET_VAR:
            varname = VAR_NAME_SS_VAR
        else:
            raise ValueError("Invalid variable type {}!".format(var_type))
        try:
            names = self.data.variables[varname][:]
        except KeyError:
            raise KeyError("No {} variable names stored in database!".format(var_type))
        result = numpy.empty([len(names)], self._MAX_NAME_LENGTH_T)
        for i in range(len(names)):
            result[i] = util.lineparse(names[i])
        return result

    def has_var_names(self, var_type: VariableType):
        """
        .Test if this Exodus file has variable names for a variable type.

        :param var_type: GLOBAL_VAR, NODAL_VAR, ELEMENTAL_VAR, NODESET_VAR, or SIDESET_VAR from `constants`
        :return: True if this variable type has names defined, false otherwise
        """
        if var_type == GLOBAL_VAR:
            varname = VAR_NAME_GLO_VAR
        elif var_type == NODAL_VAR:
            varname = VAR_NAME_NOD_VAR
        elif var_type == ELEMENTAL_VAR:
            varname = VAR_NAME_ELEM_VAR
        elif var_type == NODESET_VAR:
            varname = VAR_NAME_NS_VAR
        elif var_type == SIDESET_VAR:
            varname = VAR_NAME_SS_VAR
        else:
            raise ValueError("Invalid variable type {}!".format(var_type))
        return varname in self.data.variables

    def get_global_var_names(self):
        """Returns a list of all global variable names. Index of the variable is the index of the name + 1."""
        return self._get_var_names(GLOBAL_VAR)

    def get_nodal_var_names(self):
        """Returns a list of all nodal variable names. Index of the variable is the index of the name + 1."""
        return self._get_var_names(NODAL_VAR)

    def get_elem_var_names(self):
        """Returns a list of all element variable names. Index of the variable is the index of the name + 1."""
        return self._get_var_names(ELEMENTAL_VAR)

    def get_node_set_var_names(self):
        """Returns a list of all node set variable names. Index of the variable is the index of the name + 1."""
        return self._get_var_names(NODESET_VAR)

    def get_side_set_var_names(self):
        """Returns a list of all node set variable names. Index of the variable is the index of the name + 1."""
        return self._get_var_names(SIDESET_VAR)

    def _get_var_name(self, var_type, index):
        """Returns variable name of variable with given index of given object type."""
        names = self._get_var_names(var_type)
        try:
            name = names[index - 1]
        except IndexError:
            raise IndexError("Variable index out of range. Got {}".format(index))
        return name

    def get_global_var_name(self, index):
        """Returns the name of the global variable with the given index."""
        return self._get_var_name(GLOBAL_VAR, index)

    def get_nodal_var_name(self, index):
        """Returns the name of the nodal variable with the given index."""
        return self._get_var_name(NODAL_VAR, index)

    def get_elem_var_name(self, index):
        """Returns the name of the element variable with the given index."""
        return self._get_var_name(ELEMENTAL_VAR, index)

    def get_node_set_var_name(self, index):
        """Returns the name of the node set variable with the given index."""
        return self._get_var_name(NODESET_VAR, index)

    def get_side_set_var_name(self, index):
        """Returns the name of the side set variable with the given index."""
        return self._get_var_name(SIDESET_VAR, index)

    ######################
    # Node and side sets #
    ######################

    def _int_get_partial_node_set(self, obj_id, internal_id, start, count):
        """
        Returns a partial array of the nodes contained in the node set with given ID.

        FOR INTERNAL USE ONLY!

        :param obj_id: EXTERNAL (user-defined) id
        :param internal_id: INTERNAL (1-based) id
        :param start: node start index (1-based)
        :param count: number of nodes
        :return: array containing the selected part of the node set
        """
        num_sets = self.num_node_sets
        if num_sets == 0:
            raise KeyError("No node sets are stored in this database!")
        if start < 1:
            raise ValueError("Start index must be greater than 0")
        if count < 0:
            raise ValueError("Count must be a positive integer")
        try:
            set = self.data.variables[VAR_NODE_NS % internal_id][start - 1:start + count - 1]
        except KeyError:
            raise KeyError("Failed to retrieve node set with id {} ('{}')".format(obj_id, VAR_NODE_NS % internal_id))
        return set

    def _int_get_partial_node_set_df(self, obj_id, internal_id, start, count):
        """
        Returns a partial array of the distribution factors contained in the node set with given ID.

        FOR INTERNAL USE ONLY!

        :param obj_id: EXTERNAL (user-defined) id
        :param internal_id: INTERNAL (1-based) id
        :param start: node start index (1-based)
        :param count: number of nodes
        :return: array containing the selected part of the node set distribution factors list
        """
        num_sets = self.num_node_sets
        if num_sets == 0:
            raise KeyError("No node sets are stored in this database!")
        if start < 1:
            raise ValueError("Start index must be greater than 0")
        if count < 0:
            raise ValueError("Count must be a positive integer")
        if ('dist_fact_ns%d' % internal_id) in self.data.variables:
            set = self.data.variables[VAR_DF_NS % internal_id][start - 1:start + count - 1]
        else:
            warnings.warn("This database does not contain dist factors for node set {}".format(obj_id))
            set = []
        return set

    def _int_get_node_set_params(self, obj_id, internal_id):
        """
        Returns a tuple containing the parameters for the node set with given ID.

        FOR INTERNAL USE ONLY!

        :param obj_id: EXTERNAL (user-defined) id
        :param internal_id: INTERNAL (1-based) id
        :return: (number of nodes, number of distribution factors)
        """
        num_sets = self.num_node_sets
        if num_sets == 0:
            raise KeyError("No node sets are stored in this database!")
        try:
            num_entries = self.data.dimensions[DIM_NUM_NODE_NS % internal_id].size
        except KeyError:
            raise KeyError("Failed to retrieve number of entries in node set with id {} ('{}')"
                           .format(obj_id, DIM_NUM_NODE_NS % internal_id))
        if (VAR_DF_NS % internal_id) in self.data.variables:
            num_df = num_entries
        else:
            num_df = 0
        return num_entries, num_df

    def get_node_set(self, identifier):
        """Returns an array of the nodes contained in the node set with given ID."""
        if self.mode == 'w' or self.mode == 'a':
            return self.ledger.get_node_set(identifier)

<<<<<<< HEAD
        internal_id = self._lookup_id(NODESET, obj_id)
        size = self._int_get_node_set_params(obj_id, internal_id)[0]
        return self._int_get_partial_node_set(obj_id, internal_id, 1, size)
=======
        internal_id = self._lookup_id('nodeset', identifier)
        size = self._int_get_node_set_params(identifier, internal_id)[0]
        return self._int_get_partial_node_set(identifier, internal_id, 1, size)
>>>>>>> 128ea6d1

    def get_partial_node_set(self, identifier, start, count):
        """
        Returns a partial array of the nodes contained in the node set with given ID.

        Array starts at node number ``start`` (1-based) and contains ``count`` elements.
        """
        if self.mode == 'w' or self.mode == 'a':
            return self.ledger.get_partial_node_set(identifier, start, count)

<<<<<<< HEAD
        internal_id = self._lookup_id(NODESET, obj_id)
        return self._int_get_partial_node_set(obj_id, internal_id, start, count)
=======
        internal_id = self._lookup_id('nodeset', identifier)
        return self._int_get_partial_node_set(identifier, internal_id, start, count)
>>>>>>> 128ea6d1

    def get_node_set_df(self, obj_id):
        """Returns an array containing the distribution factors in the node set with given ID."""
        internal_id = self._lookup_id(NODESET, obj_id)
        size = self._int_get_node_set_params(obj_id, internal_id)[1]
        return self._int_get_partial_node_set_df(obj_id, internal_id, 1, size)

    def get_partial_node_set_df(self, obj_id, start, count):
        """
        Returns a partial array of the distribution factors contained in the node set with given ID.

        Array starts at node number ``start`` (1-based) and contains ``count`` elements.
        """
        internal_id = self._lookup_id(NODESET, obj_id)
        return self._int_get_partial_node_set_df(obj_id, internal_id, start, count)

    def get_node_set_params(self, obj_id):
        """
        Returns a tuple containing the parameters for the node set with given ID.

        Returned tuple is of format (number of nodes, number of distribution factors).
        """
        internal_id = self._lookup_id(NODESET, obj_id)
        return self._int_get_node_set_params(obj_id, internal_id)

    def _int_get_partial_side_set(self, obj_id, internal_id, start, count):
        """
        Returns tuple containing a subset of the elements and side contained in the side set with given ID.

        FOR INTERNAL USE ONLY!

        :param obj_id: EXTERNAL (user-defined) id
        :param internal_id: INTERNAL (1-based) id
        :param start: element start index (1-based)
        :param count: number of elements
        :return: tuple containing the selected part of the side set of format: (elements, corresponding sides)
        """
        num_sets = self.num_side_sets
        if num_sets == 0:
            raise KeyError("No side sets are stored in this database!")
        if start < 1:
            raise ValueError("Start index must be greater than 0")
        if count < 0:
            raise ValueError("Count must be a positive integer")
        try:
            elmset = self.data.variables[VAR_ELEM_SS % internal_id][start - 1:start + count - 1]
        except KeyError:
            raise KeyError(
                "Failed to retrieve elements of side set with id {} ('{}')".format(obj_id, VAR_ELEM_SS % internal_id))
        try:
            sset = self.data.variables[VAR_SIDE_SS % internal_id][start - 1:start + count - 1]
        except KeyError:
            raise KeyError(
                "Failed to retrieve sides of side set with id {} ('{}')".format(obj_id, VAR_SIDE_SS % internal_id))
        return elmset, sset

    def _int_get_partial_side_set_df(self, obj_id, internal_id, start, count):
        """
        Returns a partial array of the distribution factors contained in the side set with given ID.

        FOR INTERNAL USE ONLY!

        :param obj_id: EXTERNAL (user-defined) id
        :param internal_id: INTERNAL (1-based) id
        :param start: element start index (1-based)
        :param count: number of elements
        :return: array containing the selected part of the side set distribution factors list
        """
        num_sets = self.num_side_sets
        if num_sets == 0:
            raise KeyError("No side sets are stored in this database!")
        if start < 1:
            raise ValueError("Start index must be greater than 0")
        if count < 0:
            raise ValueError("Count must be a positive integer")
        if (VAR_DF_SS % internal_id) in self.data.variables:
            set = self.data.variables[VAR_DF_SS % internal_id][start - 1:start + count - 1]
        else:
            warnings.warn("This database does not contain dist factors for side set {}".format(obj_id))
            set = []
        return set

    def _int_get_side_set_params(self, obj_id, internal_id):
        """
        Returns a tuple containing the parameters for the side set with given ID.

        FOR INTERNAL USE ONLY

        :param obj_id: EXTERNAL (user-defined) id
        :param internal_id: INTERNAL (1-based) id
        :return: (number of elements, number of distribution factors)
        """
        num_sets = self.num_side_sets
        if num_sets == 0:
            raise KeyError("No side sets are stored in this database!")
        try:
            num_entries = self.data.dimensions[DIM_NUM_SIDE_SS % internal_id].size
        except KeyError:
            raise KeyError("Failed to retrieve number of entries in side set with id {} ('{}')"
                           .format(obj_id, DIM_NUM_SIDE_SS % internal_id))
        if DIM_NUM_DF_SS % internal_id in self.data.dimensions:
            num_df = self.data.dimensions[DIM_NUM_DF_SS % internal_id].size
        else:
            num_df = 0
        return num_entries, num_df

    def get_side_set(self, obj_id):
        """
        Returns tuple containing the elements and sides contained in the side set with given ID.

        Returned tuple is of format (elements in side set, sides in side set).
        """
        internal_id = self._lookup_id(SIDESET, obj_id)
        size = self._int_get_side_set_params(obj_id, internal_id)[0]
        return self._int_get_partial_side_set(obj_id, internal_id, 1, size)

    def get_side_set_node_count_list(self, obj_id):
        """Returns array of number of nodes per side/face."""
        # Adapted from ex_get_side_set_node_count.c
        internal_id = self._lookup_id(SIDESET, obj_id)
        num_eb = self.num_elem_blk
        ndim = self.num_dim
        num_ss_elem, _ = self._int_get_side_set_params(obj_id, internal_id)
        elem_list, side_list = self.get_side_set(obj_id)
        ss_elem_idx = numpy.argsort(elem_list)
        eb_id_map = self.get_elem_block_id_map()
        eb_params = []
        elem_ctr = 0
        for i in range(num_eb):
            id = eb_id_map[i]
            eb_params.append(self._int_get_elem_block_param_object(id, ndim))
            elem_ctr += eb_params[i].num_elem_in_blk
            eb_params[i].elem_ctr = elem_ctr
        node_count_list = numpy.empty(num_ss_elem, self.int)
        j = 0  # current elem block
        for ii in range(num_ss_elem):
            i = ss_elem_idx[ii]
            elem = elem_list[i]
            side = side_list[i] - 1  # 0 based side
            while j < num_eb:
                if elem <= eb_params[j].elem_ctr:
                    break
                else:
                    j += 1
            if j >= num_eb:
                raise ValueError("Invalid element number %d in side set %d!" % (elem, obj_id))
            if side >= eb_params[j].num_sides:
                raise ValueError("Invalid side number %d for element type %s in side set %d!" %
                                 (side, eb_params[j].elem_type_str, obj_id))
            node_count_list[i] = eb_params[j].num_nodes_per_side[side]
        return node_count_list

    def get_side_set_node_list(self, obj_id):
        """
        Returns array of nodes for this side set and the node count list.

        :return: (node list, node count list)
        """
        # Adapted from ex_get_side_set_node_list.c.
        # I really really really hope this doesn't have errors in it
        internal_id = self._lookup_id(SIDESET, obj_id)
        num_eb = self.num_elem_blk
        num_elem = self.num_elem
        ndim = self.num_dim
        num_ss_elem, num_ss_df = self._int_get_side_set_params(obj_id, internal_id)
        elem_list, side_list = self.get_side_set(obj_id)
        ss_elem_idx = numpy.argsort(elem_list)
        eb_id_map = self.get_elem_block_id_map()
        eb_params = []
        elem_ctr = 0
        for i in range(num_eb):
            id = eb_id_map[i]
            eb_params.append(self._int_get_elem_block_param_object(id, ndim))
            elem_ctr += eb_params[i].num_elem_in_blk
            eb_params[i].elem_ctr = elem_ctr
        ss_param_idx = numpy.empty(num_ss_elem, int)  # ss element to eb param index
        ss_elem_node_idx = numpy.empty(num_ss_elem, int)  # ss element to node list index
        node_count_list = numpy.empty(num_ss_elem, self.int)
        node_ctr = 0
        j = 0  # current elem block
        for ii in range(num_ss_elem):
            i = ss_elem_idx[ii]
            elem = elem_list[i]
            side = side_list[i]
            while j < num_eb:
                if eb_params[j].elem_type_val != NULL:
                    if elem <= eb_params[j].elem_ctr:
                        break
                    else:
                        j += 1
            if j >= num_eb:
                raise ValueError("Invalid element number %d in side set %d!" % (elem, obj_id))
            if side >= eb_params[j].num_sides:
                raise ValueError("Invalid side number %d for element type %s in side set %d!" %
                                 (side, eb_params[j].elem_type_str, obj_id))
            ss_param_idx[i] = j
            ss_elem_node_idx[i] = eb_params[j].num_nodes_per_side[side - 1]
            node_ctr += eb_params[j].num_nodes_per_side[side - 1]

        if num_ss_df > 0 and num_ss_df != num_ss_elem:
            if node_ctr != num_ss_df:
                warnings.warn("Side set %d dist fact count (%d) does not match node list length (%d)! This may indicate"
                              " a corrupt database." % (obj_id, num_ss_df, node_ctr))

        for i in range(num_ss_elem):
            node_count_list[i] = ss_elem_node_idx[i]

        sum = 0
        for i in range(num_ss_elem):
            cnt = ss_elem_node_idx[i]
            ss_elem_node_idx[i] = sum
            sum += cnt

        node_list = numpy.empty(node_ctr, self.int)

        elem_ctr = 0
        connect = None
        for j in range(num_ss_elem):
            elem_idx = ss_elem_idx[j]
            elem = elem_list[elem_idx]
            side = side_list[elem_idx]
            param_idx = ss_param_idx[elem_idx]

            if elem > elem_ctr:
                # We're doing this the C way because copying code from SEACAS saves development time
                connect = numpy.ndarray.flatten(self.get_elem_block_connectivity(eb_params[param_idx].elem_blk_id))
                elem_ctr = eb_params[param_idx].elem_ctr

            if connect is None:
                raise ValueError("connect is None in get_side_set_node_list. This is likely the result of an abnormal"
                                 " Exodus file.")

            elem_num = elem - 1
            elem_num_pos = elem_num - (eb_params[param_idx].elem_ctr - eb_params[param_idx].num_elem_in_blk)

            num_nodes_per_elem = eb_params[param_idx].num_nodes_per_elem
            connect_offset = num_nodes_per_elem * elem_num_pos
            side_num = side - 1
            node_pos = ss_elem_node_idx[elem_idx]

            if eb_params[param_idx].elem_type_val == CIRCLE or eb_params[param_idx].elem_type_val == SPHERE:
                node_list[node_pos] = connect[connect_offset]
            elif eb_params[param_idx].elem_type_val == TRUSS:
                node_list[node_pos] = connect[connect_offset + side_num]
            elif eb_params[param_idx].elem_type_val == BEAM:
                for i in range(num_nodes_per_elem):
                    node_list[node_pos + i] = connect[connect_offset + i]
            elif eb_params[param_idx].elem_type_val == TRIANGLE:
                if ndim == 2:
                    if side_num + 1 < 1 or side_num + 1 > 3:
                        raise ValueError("Invalid triangle side number %d!" % (side_num + 1))
                    node_list[node_pos] = connect[connect_offset + tri_table[side_num][0] - 1]
                    node_list[node_pos + 1] = connect[connect_offset + tri_table[side_num][1] - 1]
                    if num_nodes_per_elem > 3:
                        node_list[node_pos + 2] = connect[connect_offset + tri_table[side_num][2] - 1]
                elif ndim == 3:
                    if side_num + 1 < 1 or side_num + 1 > 5:
                        raise ValueError("Invalid triangle side number %d!" % (side_num + 1))
                    node_list[node_pos] = connect[connect_offset + tri3_table[side_num][0] - 1]
                    node_list[node_pos + 1] = connect[connect_offset + tri3_table[side_num][1] - 1]
                    if side_num + 1 <= 2:
                        if num_nodes_per_elem == 3:
                            node_list[node_pos + 2] = connect[connect_offset + tri3_table[side_num][2] - 1]
                        elif num_nodes_per_elem == 4:
                            node_list[node_pos + 2] = connect[connect_offset + tri3_table[side_num][2] - 1]
                            # This looks wrong, but it's what the C library does...
                            node_list[node_pos + 2] = connect[connect_offset + 4 - 1]
                        elif num_nodes_per_elem == 6:
                            node_list[node_pos + 2] = connect[connect_offset + tri3_table[side_num][2] - 1]
                            node_list[node_pos + 3] = connect[connect_offset + tri3_table[side_num][3] - 1]
                            node_list[node_pos + 4] = connect[connect_offset + tri3_table[side_num][4] - 1]
                            node_list[node_pos + 5] = connect[connect_offset + tri3_table[side_num][5] - 1]
                        elif num_nodes_per_elem == 7:
                            node_list[node_pos + 2] = connect[connect_offset + tri3_table[side_num][2] - 1]
                            node_list[node_pos + 3] = connect[connect_offset + tri3_table[side_num][3] - 1]
                            node_list[node_pos + 4] = connect[connect_offset + tri3_table[side_num][4] - 1]
                            node_list[node_pos + 5] = connect[connect_offset + tri3_table[side_num][5] - 1]
                            node_list[node_pos + 6] = connect[connect_offset + tri3_table[side_num][6] - 1]
                        else:
                            raise ValueError("%d is an unsupported number of nodes for triangle elements!" %
                                             num_nodes_per_elem)
                    else:
                        if num_nodes_per_elem > 3:
                            node_list[node_pos + 2] = connect[connect_offset + tri3_table[side_num][2] - 1]
            elif eb_params[param_idx].elem_type_val == QUAD:
                if side_num + 1 < 1 or side_num + 1 > 4:
                    raise ValueError("Invalid quad side number %d!" % (side_num + 1))
                node_list[node_pos + 0] = connect[connect_offset + quad_table[side_num][0] - 1]
                node_list[node_pos + 1] = connect[connect_offset + quad_table[side_num][1] - 1]
                if num_nodes_per_elem > 5:
                    node_list[node_pos + 2] = connect[connect_offset + quad_table[side_num][2] - 1]
            elif eb_params[param_idx].elem_type_val == SHELL:
                if side_num + 1 < 1 or side_num + 1 > 6:
                    raise ValueError("Invalid shell side number %d!" % (side_num + 1))
                node_list[node_pos + 0] = connect[connect_offset + shell_table[side_num][0] - 1]
                node_list[node_pos + 1] = connect[connect_offset + shell_table[side_num][1] - 1]
                if num_nodes_per_elem > 2:
                    if side_num + 1 <= 2:
                        node_list[node_pos + 2] = connect[connect_offset + shell_table[side_num][2] - 1]
                        node_list[node_pos + 3] = connect[connect_offset + shell_table[side_num][3] - 1]
                if num_nodes_per_elem == 8:
                    if side_num + 1 <= 2:
                        node_list[node_pos + 4] = connect[connect_offset + shell_table[side_num][4] - 1]
                        node_list[node_pos + 5] = connect[connect_offset + shell_table[side_num][5] - 1]
                        node_list[node_pos + 6] = connect[connect_offset + shell_table[side_num][6] - 1]
                        node_list[node_pos + 7] = connect[connect_offset + shell_table[side_num][7] - 1]
                    else:
                        node_list[node_pos + 2] = connect[connect_offset + shell_table[side_num][2] - 1]
                if num_nodes_per_elem == 9:
                    if side_num + 1 <= 2:
                        node_list[node_pos + 4] = connect[connect_offset + shell_table[side_num][4] - 1]
                        node_list[node_pos + 5] = connect[connect_offset + shell_table[side_num][5] - 1]
                        node_list[node_pos + 6] = connect[connect_offset + shell_table[side_num][6] - 1]
                        node_list[node_pos + 7] = connect[connect_offset + shell_table[side_num][7] - 1]
                        node_list[node_pos + 8] = connect[connect_offset + shell_table[side_num][8] - 1]
                    else:
                        node_list[node_pos + 2] = connect[connect_offset + shell_table[side_num][2] - 1]
            elif eb_params[param_idx].elem_type_val == TETRA:
                if side_num + 1 < 1 or side_num + 1 > 4:
                    raise ValueError("Invalid tetra side number %d!" % (side_num + 1))
                node_list[node_pos + 0] = connect[connect_offset + tetra_table[side_num][0] - 1]
                node_list[node_pos + 1] = connect[connect_offset + tetra_table[side_num][1] - 1]
                node_list[node_pos + 2] = connect[connect_offset + tetra_table[side_num][2] - 1]
                if num_nodes_per_elem == 8:
                    node_list[node_pos + 3] = connect[connect_offset + tetra_table[side_num][3] - 1]
                elif num_nodes_per_elem > 8:
                    node_list[node_pos + 3] = connect[connect_offset + tetra_table[side_num][3] - 1]
                    node_list[node_pos + 4] = connect[connect_offset + tetra_table[side_num][4] - 1]
                    node_list[node_pos + 5] = connect[connect_offset + tetra_table[side_num][5] - 1]
            elif eb_params[param_idx].elem_type_val == WEDGE:
                if side_num + 1 < 1 or side_num + 1 > 5:
                    raise ValueError("Invalid wedge side number %d!" % (side_num + 1))
                if num_nodes_per_elem == 6 or num_nodes_per_elem == 7:
                    node_list[node_pos + 0] = connect[connect_offset + wedge6_table[side_num][0] - 1]
                    node_list[node_pos + 1] = connect[connect_offset + wedge6_table[side_num][1] - 1]
                    node_list[node_pos + 2] = connect[connect_offset + wedge6_table[side_num][2] - 1]
                    if side_num == 3 or side_num == 4:
                        pass
                    else:
                        node_list[node_pos + 3] = connect[connect_offset + wedge6_table[side_num][3] - 1]
                elif num_nodes_per_elem == 15 or num_nodes_per_elem == 16:
                    node_list[node_pos + 0] = connect[connect_offset + wedge15_table[side_num][0] - 1]
                    node_list[node_pos + 1] = connect[connect_offset + wedge15_table[side_num][1] - 1]
                    node_list[node_pos + 2] = connect[connect_offset + wedge15_table[side_num][2] - 1]
                    node_list[node_pos + 3] = connect[connect_offset + wedge15_table[side_num][3] - 1]
                    node_list[node_pos + 4] = connect[connect_offset + wedge15_table[side_num][4] - 1]
                    node_list[node_pos + 5] = connect[connect_offset + wedge15_table[side_num][5] - 1]
                    if side_num == 3 or side_num == 4:
                        pass
                    else:
                        node_list[node_pos + 6] = connect[connect_offset + wedge15_table[side_num][6] - 1]
                        node_list[node_pos + 7] = connect[connect_offset + wedge15_table[side_num][7] - 1]
                elif num_nodes_per_elem == 12:
                    node_list[node_pos + 0] = connect[connect_offset + wedge12_table[side_num][0] - 1]
                    node_list[node_pos + 1] = connect[connect_offset + wedge12_table[side_num][1] - 1]
                    node_list[node_pos + 2] = connect[connect_offset + wedge12_table[side_num][2] - 1]
                    node_list[node_pos + 3] = connect[connect_offset + wedge12_table[side_num][3] - 1]
                    node_list[node_pos + 4] = connect[connect_offset + wedge12_table[side_num][4] - 1]
                    node_list[node_pos + 5] = connect[connect_offset + wedge12_table[side_num][5] - 1]
                elif num_nodes_per_elem == 20:
                    node_list[node_pos + 0] = connect[connect_offset + wedge20_table[side_num][0] - 1]
                    node_list[node_pos + 1] = connect[connect_offset + wedge20_table[side_num][1] - 1]
                    node_list[node_pos + 2] = connect[connect_offset + wedge20_table[side_num][2] - 1]
                    node_list[node_pos + 3] = connect[connect_offset + wedge20_table[side_num][3] - 1]
                    node_list[node_pos + 4] = connect[connect_offset + wedge20_table[side_num][4] - 1]
                    node_list[node_pos + 5] = connect[connect_offset + wedge20_table[side_num][5] - 1]
                    node_list[node_pos + 6] = connect[connect_offset + wedge20_table[side_num][6] - 1]
                    if side_num == 3 or side_num == 4:
                        pass
                    else:
                        node_list[node_pos + 7] = connect[connect_offset + wedge20_table[side_num][7] - 1]
                        node_list[node_pos + 8] = connect[connect_offset + wedge20_table[side_num][8] - 1]
                elif num_nodes_per_elem == 21:
                    node_list[node_pos + 0] = connect[connect_offset + wedge21_table[side_num][0] - 1]
                    node_list[node_pos + 1] = connect[connect_offset + wedge21_table[side_num][1] - 1]
                    node_list[node_pos + 2] = connect[connect_offset + wedge21_table[side_num][2] - 1]
                    node_list[node_pos + 3] = connect[connect_offset + wedge21_table[side_num][3] - 1]
                    node_list[node_pos + 4] = connect[connect_offset + wedge21_table[side_num][4] - 1]
                    node_list[node_pos + 5] = connect[connect_offset + wedge21_table[side_num][5] - 1]
                    node_list[node_pos + 6] = connect[connect_offset + wedge21_table[side_num][6] - 1]
                    if side_num == 3 or side_num == 4:
                        pass
                    else:
                        node_list[node_pos + 7] = connect[connect_offset + wedge21_table[side_num][7] - 1]
                        node_list[node_pos + 8] = connect[connect_offset + wedge21_table[side_num][8] - 1]
                elif num_nodes_per_elem == 18:
                    node_list[node_pos + 0] = connect[connect_offset + wedge18_table[side_num][0] - 1]
                    node_list[node_pos + 1] = connect[connect_offset + wedge18_table[side_num][1] - 1]
                    node_list[node_pos + 2] = connect[connect_offset + wedge18_table[side_num][2] - 1]
                    node_list[node_pos + 3] = connect[connect_offset + wedge18_table[side_num][3] - 1]
                    node_list[node_pos + 4] = connect[connect_offset + wedge18_table[side_num][4] - 1]
                    node_list[node_pos + 5] = connect[connect_offset + wedge18_table[side_num][5] - 1]
                    if side_num == 3 or side_num == 4:
                        pass
                    else:
                        node_list[node_pos + 6] = connect[connect_offset + wedge18_table[side_num][6] - 1]
                        node_list[node_pos + 7] = connect[connect_offset + wedge18_table[side_num][7] - 1]
                        node_list[node_pos + 8] = connect[connect_offset + wedge18_table[side_num][8] - 1]
            elif eb_params[param_idx].elem_type_val == PYRAMID:
                if side_num + 1 < 1 or side_num + 1 > 5:
                    raise ValueError("Invalid pyramid side number %d!" % (side_num + 1))
                node_list[node_pos] = connect[connect_offset + pyramid_table[side_num][0] - 1]
                node_pos += 1
                node_list[node_pos] = connect[connect_offset + pyramid_table[side_num][1] - 1]
                node_pos += 1
                node_list[node_pos] = connect[connect_offset + pyramid_table[side_num][2] - 1]
                node_pos += 1
                if pyramid_table[side_num][3] == 0:
                    pass  # this one even confuses the C library
                else:
                    node_list[node_pos] = connect[connect_offset + pyramid_table[side_num][3] - 1]
                    node_pos += 1
                if num_nodes_per_elem > 5:
                    node_list[node_pos] = connect[connect_offset + pyramid_table[side_num][4] - 1]
                    node_pos += 1
                    node_list[node_pos] = connect[connect_offset + pyramid_table[side_num][5] - 1]
                    node_pos += 1
                    node_list[node_pos] = connect[connect_offset + pyramid_table[side_num][6] - 1]
                    node_pos += 1
                    if side_num == 4:
                        node_list[node_pos] = connect[connect_offset + pyramid_table[side_num][7] - 1]
                        node_pos += 1
                        if num_nodes_per_elem >= 14:
                            node_list[node_pos] = connect[connect_offset + pyramid_table[side_num][8] - 1]
                            node_pos += 1
                    else:
                        if num_nodes_per_elem >= 18:
                            node_list[node_pos] = connect[connect_offset + pyramid_table[side_num][8] - 1]
                            node_pos += 1
            elif eb_params[param_idx].elem_type_val == HEX:
                if side_num + 1 < 1 or side_num + 1 > 6:
                    raise ValueError("Invalid hex side number %d!" % (side_num + 1))
                if num_nodes_per_elem == 16:
                    node_list[node_pos + 0] = connect[connect_offset + hex16_table[side_num][0] - 1]
                    node_list[node_pos + 1] = connect[connect_offset + hex16_table[side_num][1] - 1]
                    node_list[node_pos + 2] = connect[connect_offset + hex16_table[side_num][2] - 1]
                    node_list[node_pos + 3] = connect[connect_offset + hex16_table[side_num][3] - 1]
                    # I have no idea whats going on with these next two statements
                    node_list[node_pos + 3] = connect[connect_offset + hex16_table[side_num][4] - 1]
                    node_list[node_pos + 3] = connect[connect_offset + hex16_table[side_num][5] - 1]
                    if side_num + 1 == 5 or side_num + 1 == 6:
                        # Also no idea about these ones
                        node_list[node_pos] = connect[connect_offset + hex16_table[side_num][6] - 1]
                        node_pos += 1
                        node_list[node_pos] = connect[connect_offset + hex16_table[side_num][7] - 1]
                        node_pos += 1
                else:
                    node_list[node_pos + 0] = connect[connect_offset + hex_table[side_num][0] - 1]
                    node_list[node_pos + 1] = connect[connect_offset + hex_table[side_num][1] - 1]
                    node_list[node_pos + 2] = connect[connect_offset + hex_table[side_num][2] - 1]
                    node_list[node_pos + 3] = connect[connect_offset + hex_table[side_num][3] - 1]
                    if num_nodes_per_elem > 12:
                        node_list[node_pos + 4] = connect[connect_offset + hex_table[side_num][4] - 1]
                        node_list[node_pos + 5] = connect[connect_offset + hex_table[side_num][5] - 1]
                        node_list[node_pos + 6] = connect[connect_offset + hex_table[side_num][6] - 1]
                        node_list[node_pos + 7] = connect[connect_offset + hex_table[side_num][7] - 1]
                    if num_nodes_per_elem == 27:
                        node_list[node_pos + 8] = connect[connect_offset + hex_table[side_num][8] - 1]
            else:
                raise ValueError("%s is an unsupported element type." % eb_params[param_idx].elem_type_str)
        return node_list, node_count_list

    def get_partial_side_set(self, obj_id, start, count):
        """
        Returns tuple containing a subset of the elements and sides contained in the side set with given ID.

        Arrays start at element number ``start`` (1-based) and contains ``count`` elements.
        Returned tuple is of format (elements in side set, sides in side set).
        """
        internal_id = self._lookup_id(SIDESET, obj_id)
        return self._int_get_partial_side_set(obj_id, internal_id, start, count)

    def get_side_set_df(self, obj_id):
        """Returns an array containing the distribution factors in the side set with given ID."""
        internal_id = self._lookup_id(SIDESET, obj_id)
        size = self._int_get_side_set_params(obj_id, internal_id)[1]
        return self._int_get_partial_side_set_df(obj_id, internal_id, 1, size)

    def get_partial_side_set_df(self, obj_id, start, count):
        """
        Returns a partial array of the distribution factors contained in the side set with given ID.

        Array starts at element number ``start`` (1-based) and contains ``count`` elements.
        """
        internal_id = self._lookup_id(SIDESET, obj_id)
        return self._int_get_partial_side_set_df(obj_id, internal_id, start, count)

    def get_side_set_params(self, obj_id):
        """
        Returns a tuple containing the parameters for the side set with given ID.

        Returned tuple is of format (number of elements, number of distribution factors).
        """
        internal_id = self._lookup_id(SIDESET, obj_id)
        return self._int_get_side_set_params(obj_id, internal_id)

    ##################
    # Element blocks #
    ##################

    def _int_get_partial_elem_block_connectivity(self, obj_id, internal_id, start, count):
        """
        Returns a partial connectivity list for the element block with given ID.

        FOR INTERNAL USE ONLY!

        :param obj_id: EXTERNAL (user-defined) id
        :param internal_id: INTERNAL (1-based) id
        :param start: element start index (1-based)
        :param count: number of elements
        :return: array containing the selected part of the connectivity list
        """
        if start < 1:
            raise ValueError("Start index must be greater than 0")
        if count < 0:
            raise ValueError("Count must be a positive integer")
        if (DIM_NUM_NOD_PER_EL % internal_id) in self.data.dimensions:
            num_node_entry = self.data.dimensions[DIM_NUM_NOD_PER_EL % internal_id].size
        else:
            num_node_entry = 0
        if num_node_entry > 0:
            try:
                result = self.data.variables[VAR_CONNECT % internal_id][start - 1:start + count - 1]
            except KeyError:
                raise KeyError("Failed to retrieve connectivity list of element block with id {} ('{}')"
                               .format(obj_id, VAR_CONNECT % internal_id))
        else:
            result = []
        return result

    def _int_get_elem_block_params(self, obj_id, internal_id):
        """
        Returns a tuple containing the parameters for the element block with given ID.

        FOR INTERNAL USE ONLY

        :param obj_id: EXTERNAL (user-defined) id
        :param internal_id: INTERNAL (1-based) id
        :return: (number of elements, nodes per element, topology, number of attributes)
        """
        # TODO this will be way faster with caching
        try:
            num_entries = self.data.dimensions[DIM_NUM_EL_IN_BLK % internal_id].size
        except KeyError:
            raise KeyError("Failed to retrieve number of elements in element block with id {} ('{}')"
                           .format(obj_id, DIM_NUM_EL_IN_BLK % internal_id))
        if (DIM_NUM_NOD_PER_EL % internal_id) in self.data.dimensions:
            num_node_entry = self.data.dimensions[DIM_NUM_NOD_PER_EL % internal_id].size
        else:
            num_node_entry = 0
        try:
            if num_node_entry > 0:
                connect = self.data.variables[VAR_CONNECT % internal_id]
                topology = connect.getncattr(ATTR_ELEM_TYPE)
            else:
                topology = None
        except KeyError:
            raise KeyError("Failed to retrieve connectivity list of element block with id {} ('{}')"
                           .format(obj_id, VAR_CONNECT % internal_id))
        if (DIM_NUM_ATT_IN_BLK % internal_id) in self.data.dimensions:
            num_att_blk = self.data.dimensions[DIM_NUM_ATT_IN_BLK % internal_id].size
        else:
            num_att_blk = 0
        return num_entries, num_node_entry, topology, num_att_blk

    def get_elem_block_connectivity(self, obj_id):
        """Returns the connectivity list for the element block with given ID."""
        internal_id = self._lookup_id(ELEMBLOCK, obj_id)
        size = self._int_get_elem_block_params(obj_id, internal_id)[0]
        return self._int_get_partial_elem_block_connectivity(obj_id, internal_id, 1, size)

    def get_partial_elem_block_connectivity(self, obj_id, start, count):
        """
        Returns a partial connectivity list for the element block with given ID.

        Array starts at element number ``start`` (1-based) and contains ``count`` elements.
        """
        internal_id = self._lookup_id(ELEMBLOCK, obj_id)
        return self._int_get_partial_elem_block_connectivity(obj_id, internal_id, start, count)

    def get_elem_block_params(self, obj_id) -> Tuple[builtins.int, builtins.int, str, builtins.int]:
        """
        Returns a tuple containing the parameters for the element block with given ID.

        Returned tuple is of format (number of elements, nodes per element, topology, number of attributes).
        """
        internal_id = self._lookup_id(ELEMBLOCK, obj_id)
        return self._int_get_elem_block_params(obj_id, internal_id)

    def _int_get_elem_block_param_object(self, obj_id, ndim) -> ElemBlockParam:
        """Returns parameters used to describe an elem block."""
        # Adapted from ex_int_get_block_param.c
        # Used to get side set node count list
        num_el, nod_el, topo, num_att = self.get_elem_block_params(obj_id)
        topo = topo.upper()
        num_nod_side = numpy.zeros(6, builtins.int)
        if topo[:3] == CIRCLE[:3]:
            el_type = CIRCLE
            num_sides = 1
            num_nod_side[0] = 1
        elif topo[:3] == SPHERE[:3]:
            el_type = SPHERE
            num_sides = 1
            num_nod_side[0] = 1
        elif topo[:3] == QUAD[:3]:
            el_type = QUAD
            num_sides = 4
            if nod_el == 4 or nod_el == 5:
                num_nod_side[0] = 2
                num_nod_side[1] = 2
                num_nod_side[2] = 2
                num_nod_side[3] = 2
            elif nod_el == 9 or nod_el == 8:
                num_nod_side[0] = 3
                num_nod_side[1] = 3
                num_nod_side[2] = 3
                num_nod_side[3] = 3
            elif nod_el == 12 or nod_el == 16:
                num_nod_side[0] = 4
                num_nod_side[1] = 4
                num_nod_side[2] = 4
                num_nod_side[3] = 4
            else:
                raise ValueError("Element of type %s with %d nodes is invalid!" % (topo, nod_el))
        elif topo[:3] == TRIANGLE[:3]:
            el_type = TRIANGLE
            if ndim == 2:
                num_sides = 3
                if nod_el == 3 or nod_el == 4:
                    num_nod_side[0] = 2
                    num_nod_side[1] = 2
                    num_nod_side[2] = 2
                elif nod_el == 6 or nod_el == 7:
                    num_nod_side[0] = 3
                    num_nod_side[1] = 3
                    num_nod_side[2] = 3
                elif nod_el == 9 or nod_el == 13:
                    num_nod_side[0] = 4
                    num_nod_side[1] = 4
                    num_nod_side[2] = 4
                else:
                    raise ValueError("Element of type %s with %d nodes is invalid!" % (topo, nod_el))
            elif ndim == 3:
                num_sides = 5
                if nod_el == 3 or nod_el == 4:
                    num_nod_side[0] = nod_el
                    num_nod_side[1] = nod_el
                    num_nod_side[2] = 2
                    num_nod_side[3] = 2
                    num_nod_side[4] = 2
                elif nod_el == 6 or nod_el == 7:
                    num_nod_side[0] = nod_el
                    num_nod_side[1] = nod_el
                    num_nod_side[2] = 3
                    num_nod_side[3] = 3
                    num_nod_side[4] = 3
                elif nod_el == 9 or nod_el == 13:
                    num_nod_side[0] = nod_el
                    num_nod_side[1] = nod_el
                    num_nod_side[2] = 4
                    num_nod_side[3] = 4
                    num_nod_side[4] = 4
                else:
                    raise ValueError("Element of type %s with %d nodes is invalid!" % (topo, nod_el))
        elif topo[:3] == SHELL[:3]:
            el_type = SHELL
            if nod_el == 2:
                num_sides = 2
                num_nod_side[0] = 2
                num_nod_side[1] = 2
            elif nod_el == 4:
                num_sides = 6
                num_nod_side[0] = 4
                num_nod_side[1] = 4
                num_nod_side[2] = 2
                num_nod_side[3] = 2
                num_nod_side[4] = 2
                num_nod_side[5] = 2
            elif nod_el == 8 or nod_el == 9:
                num_sides = 6
                num_nod_side[0] = nod_el
                num_nod_side[1] = nod_el
                num_nod_side[2] = 3
                num_nod_side[3] = 3
                num_nod_side[4] = 3
                num_nod_side[5] = 3
            else:
                raise ValueError("Element of type %s with %d nodes is invalid!" % (topo, nod_el))
        elif topo[:3] == HEX[:3]:
            el_type = HEX
            num_sides = 6
            if nod_el == 8 or nod_el == 9:
                num_nod_side[0] = 4
                num_nod_side[1] = 4
                num_nod_side[2] = 4
                num_nod_side[3] = 4
                num_nod_side[4] = 4
                num_nod_side[5] = 4
            elif nod_el == 12:
                num_nod_side[0] = 6
                num_nod_side[1] = 6
                num_nod_side[2] = 6
                num_nod_side[3] = 6
                num_nod_side[4] = 4
                num_nod_side[5] = 4
            elif nod_el == 16:
                num_nod_side[0] = 6
                num_nod_side[1] = 6
                num_nod_side[2] = 6
                num_nod_side[3] = 6
                num_nod_side[4] = 8
                num_nod_side[5] = 8
            elif nod_el == 20:
                num_nod_side[0] = 8
                num_nod_side[1] = 8
                num_nod_side[2] = 8
                num_nod_side[3] = 8
                num_nod_side[4] = 8
                num_nod_side[5] = 8
            elif nod_el == 27:
                num_nod_side[0] = 9
                num_nod_side[1] = 9
                num_nod_side[2] = 9
                num_nod_side[3] = 9
                num_nod_side[4] = 9
                num_nod_side[5] = 9
            elif nod_el == 32:
                num_nod_side[0] = 12
                num_nod_side[1] = 12
                num_nod_side[2] = 12
                num_nod_side[3] = 12
                num_nod_side[4] = 12
                num_nod_side[5] = 12
            elif nod_el == 64:
                num_nod_side[0] = 16
                num_nod_side[1] = 16
                num_nod_side[2] = 16
                num_nod_side[3] = 16
                num_nod_side[4] = 16
                num_nod_side[5] = 16
            else:
                raise ValueError("Element of type %s with %d nodes is invalid!" % (topo, nod_el))
        elif topo[:3] == TETRA[:3]:
            el_type = TETRA
            num_sides = 4
            if nod_el == 4 or nod_el == 5:
                num_nod_side[0] = 3
                num_nod_side[1] = 3
                num_nod_side[2] = 3
                num_nod_side[3] = 3
            elif nod_el == 8:
                num_nod_side[0] = 4
                num_nod_side[1] = 4
                num_nod_side[2] = 4
                num_nod_side[3] = 4
            elif nod_el == 10 or nod_el == 11:
                num_nod_side[0] = 6
                num_nod_side[1] = 6
                num_nod_side[2] = 6
                num_nod_side[3] = 6
            elif nod_el == 14 or nod_el == 15:
                num_nod_side[0] = 7
                num_nod_side[1] = 7
                num_nod_side[2] = 7
                num_nod_side[3] = 7
            elif nod_el == 16:
                num_nod_side[0] = 9
                num_nod_side[1] = 9
                num_nod_side[2] = 9
                num_nod_side[3] = 9
            elif nod_el == 40:
                num_nod_side[0] = 13
                num_nod_side[1] = 13
                num_nod_side[2] = 13
                num_nod_side[3] = 13
            else:
                raise ValueError("Element of type %s with %d nodes is invalid!" % (topo, nod_el))
        elif topo[:3] == WEDGE[:3]:
            el_type = WEDGE
            num_sides = 5
            if nod_el == 6:
                num_nod_side[0] = 4
                num_nod_side[1] = 4
                num_nod_side[2] = 4
                num_nod_side[3] = 3
                num_nod_side[4] = 3
            elif nod_el == 12:
                num_nod_side[0] = 6
                num_nod_side[1] = 6
                num_nod_side[2] = 6
                num_nod_side[3] = 6
                num_nod_side[4] = 6
            elif nod_el == 15 or nod_el == 16:
                num_nod_side[0] = 8
                num_nod_side[1] = 8
                num_nod_side[2] = 8
                num_nod_side[3] = 6
                num_nod_side[4] = 6
            elif nod_el == 18:
                num_nod_side[0] = 9
                num_nod_side[1] = 9
                num_nod_side[2] = 9
                num_nod_side[3] = 6
                num_nod_side[4] = 6
            elif nod_el == 20 or nod_el == 21:
                num_nod_side[0] = 9
                num_nod_side[1] = 9
                num_nod_side[2] = 9
                num_nod_side[3] = 7
                num_nod_side[4] = 7
            elif nod_el == 24:
                num_nod_side[0] = 12
                num_nod_side[1] = 12
                num_nod_side[2] = 12
                num_nod_side[3] = 9
                num_nod_side[4] = 9
            elif nod_el == 52:
                num_nod_side[0] = 16
                num_nod_side[1] = 16
                num_nod_side[2] = 16
                num_nod_side[3] = 13
                num_nod_side[4] = 13
            else:
                raise ValueError("Element of type %s with %d nodes is invalid!" % (topo, nod_el))
        elif topo[:3] == PYRAMID[:3]:
            el_type = PYRAMID
            num_sides = 5
            if nod_el == 5:
                num_nod_side[0] = 3
                num_nod_side[1] = 3
                num_nod_side[2] = 3
                num_nod_side[3] = 3
                num_nod_side[4] = 4
            elif nod_el == 13:
                num_nod_side[0] = 6
                num_nod_side[1] = 6
                num_nod_side[2] = 6
                num_nod_side[3] = 6
                num_nod_side[4] = 8
            elif nod_el == 14:
                num_nod_side[0] = 6
                num_nod_side[1] = 6
                num_nod_side[2] = 6
                num_nod_side[3] = 6
                num_nod_side[4] = 9
            elif nod_el == 18 or nod_el == 19:
                num_nod_side[0] = 7
                num_nod_side[1] = 7
                num_nod_side[2] = 7
                num_nod_side[3] = 7
                num_nod_side[4] = 9
            else:
                raise ValueError("Element of type %s with %d nodes is invalid!" % (topo, nod_el))
        elif topo[:3] == BEAM[:3]:
            el_type = BEAM
            num_sides = 2
            if nod_el == 2:
                num_nod_side[0] = 2
                num_nod_side[1] = 2
            elif nod_el == 3:
                num_nod_side[0] = 3
                num_nod_side[1] = 3
            elif nod_el == 4:
                num_nod_side[0] = 4
                num_nod_side[1] = 4
            else:
                raise ValueError("Element of type %s with %d nodes is invalid!" % (topo, nod_el))
        elif topo[:3] == TRUSS[:3] or topo[:3] == BAR[:3] or topo[:3] == EDGE[:3]:
            el_type = TRUSS
            num_sides = 2
            if nod_el == 2 or nod_el == 3:
                num_nod_side[0] = 1
                num_nod_side[1] = 1
            else:
                raise ValueError("Element of type %s with %d nodes is invalid!" % (topo, nod_el))
        # Special case for null elements
        elif topo[:3] == NULL[:3]:
            el_type = NULL
            num_sides = 0
            num_nod_side[0] = 0
            num_el = 0
        else:
            el_type = UNKNOWN
            num_sides = 0
            num_nod_side[0] = 0
        return ElemBlockParam(topo, obj_id, num_el, nod_el, num_sides, num_nod_side, num_att, 0, el_type)

    #########
    # Names #
    #########

    def _get_set_block_names(self, obj_type: ObjectType):
        """
        Returns a list of names for objects of a given type.
        :param obj_type: type of object
        :return: a list of names
        """
        names = []
        if obj_type == NODESET:
            try:
                names = self.data.variables[VAR_NS_NAMES]
            except KeyError:
                warnings.warn("This database does not contain node set names.")
        elif obj_type == SIDESET:
            try:
                names = self.data.variables[VAR_SS_NAMES]
            except KeyError:
                warnings.warn("This database does not contain side set names.")
        elif obj_type == ELEMBLOCK:
            try:
                names = self.data.variables[VAR_EB_NAMES]
            except KeyError:
                warnings.warn("This database does not contain element block names.")
        else:
            raise ValueError("{} is not a valid set/block type!".format(obj_type))
        result = numpy.empty([len(names)], self._MAX_NAME_LENGTH_T)
        for i in range(len(names)):
            result[i] = util.lineparse(names[i])
        return result

    def get_elem_block_names(self):
        """Returns an array containing the names of element blocks in this database."""
        return self._get_set_block_names(ELEMBLOCK)

    def get_elem_block_name(self, obj_id):
        """Returns the name of the given element block."""
        internal_id = self._lookup_id(ELEMBLOCK, obj_id)
        names = self._get_set_block_names(ELEMBLOCK)
        if len(names) > 0:
            return names[internal_id - 1]
        else:
            return None

    def get_node_set_names(self):
        """Returns an array containing the names of node sets in this database."""
        if self.mode == 'a' or self.mode == 'w':
            return self.ledger.get_node_set_names()
        return self._get_set_block_names(NODESET)

    def get_node_set_name(self, identifier):
        """Returns the name of the given node set."""
        if self.mode == 'a' or self.mode == 'w':
            return self.ledger.get_node_set_name(identifier)

<<<<<<< HEAD
        internal_id = self._lookup_id(NODESET, obj_id)
        names = self._get_set_block_names(NODESET)
=======
        internal_id = self._lookup_id('nodeset', identifier)
        names = self._get_set_block_names('nodeset')
>>>>>>> 128ea6d1
        if len(names) > 0:
            return names[internal_id - 1]
        else:
            return None

    def get_side_set_names(self):
        """Returns an array containing the names of side sets in this database."""
        return self._get_set_block_names(SIDESET)

    def get_side_set_name(self, obj_id):
        """Returns the name of the given side set."""
        internal_id = self._lookup_id(SIDESET, obj_id)
        names = self._get_set_block_names(SIDESET)
        if len(names) > 0:
            return names[internal_id - 1]
        else:
            return None

    ######################
    # Element Attributes #
    ######################

    def _int_get_num_elem_attrib(self, internal_id):
        """
        Returns the number of attributes in the element block with given internal ID.

        FOR INTERNAL USE ONLY!
        """
        # Some databases don't have attributes
        if (DIM_NUM_ATT_IN_BLK % internal_id) in self.data.dimensions:
            num = self.data.dimensions[DIM_NUM_ATT_IN_BLK % internal_id].size
        else:
            # No need to warn. If there are no attributes, the number is 0...
            num = 0
        return num

    def _int_get_partial_elem_attrib(self, obj_id, internal_id, start, count):
        """
        Returns a partial list of all attributes for the element block with given ID.

        Returns an empty array if the element block doesn't have attributes.

        FOR INTERNAL USE ONLY

        :param obj_id: EXTERNAL (user-defined) id
        :param internal_id: INTERNAL (1-based) id
        :param start: element start index (1-based)
        :param count: number of elements
        :return: array containing the selected part of the attribute list
        """
        if start < 1:
            raise ValueError("Start index must be greater than 0")
        if count < 0:
            raise ValueError("Count must be a positive integer")
        varname = VAR_ELEM_ATTRIB % internal_id
        if varname in self.data.variables:
            result = self.data.variables[varname][start - 1:start + count - 1, :]
        else:
            result = []
            warnings.warn("Element block {} has no attributes.".format(obj_id))
        return result

    def _int_get_partial_one_elem_attrib(self, obj_id, internal_id, attrib_index, start, count):
        """
        Returns a partial list of one attribute for the element block with given ID.

        Returns an empty array if the element block doesn't have attributes.

        FOR INTERNAL USE ONLY

        :param obj_id: EXTERNAL (user-defined) id
        :param internal_id: INTERNAL (1-based) id
        :param attrib_index: attribute index (1-based)
        :param start: element start index (1-based)
        :param count: number of elements
        :return: array containing the selected part of the attribute list
        """
        if start < 1:
            raise ValueError("Start index must be greater than 0")
        if count < 0:
            raise ValueError("Count must be a positive integer")
        num_attrib = self._int_get_num_elem_attrib(internal_id)
        if num_attrib > 0:  # faster to check this than if the variable exists like in the function above this one
            if attrib_index < 1 or attrib_index > num_attrib:
                raise ValueError("Attribute index out of range. Got {}".format(attrib_index))
            result = self.data.variables[VAR_ELEM_ATTRIB % internal_id][start - 1:start + count - 1, attrib_index - 1]
        else:
            result = []
            warnings.warn("Element block {} has no attributes.".format(obj_id))
        return result

    def get_partial_one_elem_attrib(self, obj_id, attrib_index, start, count):
        """
        Returns a partial list of one attribute for the specified elements in the element block with given ID.

        Array starts at element number ``start`` (1-based) and contains ``count`` elements.
        Returns an empty array if the element block doesn't have attributes.
        """
        internal_id = self._lookup_id(ELEMBLOCK, obj_id)
        return self._int_get_partial_one_elem_attrib(obj_id, internal_id, attrib_index, start, count)

    def get_one_elem_attrib(self, obj_id, attrib_index):
        """
        Returns a list of one attribute for each element in the element block with given ID.

        Returns an empty array if the element block doesn't have attributes.
        """
        internal_id = self._lookup_id(ELEMBLOCK, obj_id)
        size = self._int_get_elem_block_params(obj_id, internal_id)[0]
        return self._int_get_partial_one_elem_attrib(obj_id, internal_id, attrib_index, 1, size)

    def get_elem_attrib(self, obj_id):
        """
        Returns a list of all attributes for each element in the element block with given ID.

        Returns an empty array if the element block doesn't have attributes.
        """
        internal_id = self._lookup_id(ELEMBLOCK, obj_id)
        size = self._int_get_elem_block_params(obj_id, internal_id)[0]
        return self._int_get_partial_elem_attrib(obj_id, internal_id, 1, size)

    def get_partial_elem_attrib(self, obj_id, start, count):
        """
        Returns a partial list of all attributes for the specified elements in the element block with given ID.

        Array starts at element number ``start`` (1-based) and contains ``count`` elements.
        Returns an empty array if the element block doesn't have attributes.
        """
        internal_id = self._lookup_id(ELEMBLOCK, obj_id)
        return self._int_get_partial_elem_attrib(obj_id, internal_id, start, count)

    def get_elem_attrib_names(self, obj_id):
        """
        Returns a list of the names of attributes in the element block with given ID.

        Returns an empty array if the element block doesn't have attributes or attribute names.
        """
        internal_id = self._lookup_id(ELEMBLOCK, obj_id)
        num_attrib = self._int_get_num_elem_attrib(internal_id)
        result = []
        if num_attrib == 0:
            warnings.warn("Element block {} has no attributes.".format(obj_id))
        else:
            varname = VAR_ELEM_ATTRIB_NAME % internal_id
            # Older datasets don't have attribute names
            if varname in self.data.variables:
                names = self.data.variables[varname][:]
                result = util.arrparse(names, len(names), self._MAX_NAME_LENGTH_T)
            else:
                warnings.warn("Attributes of element block {} have no names.".format(obj_id))
        return result

    def get_num_elem_attrib(self, obj_id):
        """Returns the number of attributes in the element block with given ID."""
        internal_id = self._lookup_id(ELEMBLOCK, obj_id)
        return self._int_get_num_elem_attrib(internal_id)

    #####################
    # Object properties #
    #####################

    # This method contains a general algorithm for counting the number of properties an object has.
    # This is used by the num_*_prop properties which are in turn used by _get_object_property_names
    def _get_num_object_properties(self, varname):
        """
        Returns the number of properties an object has.

        :param varname: the netCDF variable name of the property. ("xx_prop_%d") where xx is ns, ss, or eb
        :return: number of properties
        """
        # loop over the prop variables and count how many there are
        n = 0
        while True:
            if varname % (n + 1) in self.data.variables:
                n += 1
            else:
                break
        return n

    def _get_object_property(self, obj_type: ObjectType, obj_id, name):
        """
        Returns the value of a specific object's property.

        :param obj_type: type of object this id refers to
        :param obj_id: EXTERNAL (user-defined) id
        :param name: name of the property
        :return: value of the property for the specified object
        """
        internal_id = self._lookup_id(obj_type, obj_id)
        prop = self._get_object_property_array(obj_type, name)
        # We don't want to index into prop if it's empty
        if len(prop) > 0:
            return prop[internal_id - 1]
        else:
            return None

    def get_node_set_property(self, obj_id, name):
        """Returns the value of the specified property for the node set with the given ID."""
        return self._get_object_property(NODESET, obj_id, name)

    def get_side_set_property(self, obj_id, name):
        """Returns the value of the specified property for the side set with the given ID."""
        return self._get_object_property(SIDESET, obj_id, name)

    def get_elem_block_property(self, obj_id, name):
        """Returns the value of the specified property for the element block with the given ID."""
        return self._get_object_property(ELEMBLOCK, obj_id, name)

    def _get_object_property_array(self, obj_type: ObjectType, name):
        """
        Returns a list containing all the values of a particular property for objects of a given type.

        :param obj_type: type of object this id refers to
        :param name: name of the property
        :return: array containing values of the property for objects of the given type
        """
        if obj_type == NODESET:
            varname = VAR_NS_PROP
        elif obj_type == SIDESET:
            varname = VAR_SS_PROP
        elif obj_type == ELEMBLOCK:
            varname = VAR_EB_PROP
        else:
            raise ValueError("Invalid variable type {}!".format(obj_type))
        prop = []
        # Search for the property for the right name
        # We don't use a for loop over the number of props because that would cost a second loop over the props
        n = 1
        while True:
            if varname % n in self.data.variables:
                propname = self.data.variables[varname % n].getncattr(ATTR_NAME)
                if propname == name:
                    # we've found our property
                    prop = self.data.variables[varname % n][:]
                    break
                else:
                    # check next property
                    n += 1
                    continue
            else:
                # "xx_prop_n" doesn't exist. name doesn't exist in file
                warnings.warn("Property {} does not exist!".format(name))
                break
        return prop

    def get_node_set_property_array(self, name):
        """Returns a list containing the values of the specified property for all node sets."""
        return self._get_object_property_array(NODESET, name)

    def get_side_set_property_array(self, name):
        """Returns a list containing the values of the specified property for all side sets."""
        return self._get_object_property_array(SIDESET, name)

    def get_elem_block_property_array(self, name):
        """Returns a list containing the values of the specified property for all element blocks."""
        return self._get_object_property_array(ELEMBLOCK, name)

    def _get_object_property_names(self, obj_type: ObjectType):
        """
        Returns a list containing the names of properties defined for objects of a given type.

        :param obj_type: type of object
        :return: array of property names
        """
        if obj_type == NODESET:
            varname = VAR_NS_PROP
            num_props = self.num_node_set_prop
        elif obj_type == SIDESET:
            varname = VAR_SS_PROP
            num_props = self.num_side_set_prop
        elif obj_type == ELEMBLOCK:
            varname = VAR_EB_PROP
            num_props = self.num_elem_block_prop
        else:
            raise ValueError("Invalid variable type {}!".format(obj_type))
        # num_props = self._get_num_object_properties(varname)
        result = numpy.empty([num_props], self._MAX_NAME_LENGTH_T)
        for n in range(num_props):
            result[n] = self.data.variables[varname % (n + 1)].getncattr(ATTR_NAME)
        return result

    def get_node_set_property_names(self):
        """Returns a list of node set property names."""
        return self._get_object_property_names(NODESET)

    def get_side_set_property_names(self):
        """Returns a list of side set property names."""
        return self._get_object_property_names(SIDESET)

    def get_elem_block_property_names(self):
        """Returns a list of element block property names."""
        return self._get_object_property_names(ELEMBLOCK)

    ###############
    # Coordinates #
    ###############

    def get_coords(self):
        """Returns a multidimensional array containing the coordinates of all nodes."""
        # Technically this incurs an extra call to num_nodes, but the reduced complexity is worth it
        return self.get_partial_coords(1, self.num_nodes)

    def get_partial_coords(self, start, count):
        """
        Returns a multidimensional array containing the coordinates of the specified set of nodes.

        Array starts at node number ``start`` (1-based) and contains ``count`` elements.
        """
        if start < 1:
            raise ValueError("Start index must be greater than 0")
        if count < 0:
            raise ValueError("Count must be a positive integer")
        dim_cnt = self.num_dim
        num_nodes = self.num_nodes
        if num_nodes == 0:
            return []
        large = self.large_model
        if not large:
            try:
                coord = self.data.variables[VAR_COORD][:, start - 1:start + count - 1]
            except KeyError:
                raise KeyError("Failed to retrieve nodal coordinate array!")
        else:
            try:
                coordx = self.data.variables[VAR_COORD_X][start - 1:start + count - 1]
            except KeyError:
                raise KeyError("Failed to retrieve x axis nodal coordinate array!")
            if dim_cnt > 1:
                try:
                    coordy = self.data.variables[VAR_COORD_Y][start - 1:start + count - 1]
                except KeyError:
                    raise KeyError("Failed to retrieve y axis nodal coordinate array!")
                if dim_cnt > 2:
                    try:
                        coordz = self.data.variables[VAR_COORD_Z][start - 1:start + count - 1]
                    except KeyError:
                        raise KeyError("Failed to retrieve z axis nodal coordinate array!")
                    coord = numpy.array([coordx, coordy, coordz])
                else:
                    coord = numpy.array([coordx, coordy])
            else:
                coord = coordx
        return coord

    def get_coord_x(self):
        """Returns an array containing the x coordinate of all nodes."""
        return self.get_partial_coord_x(1, self.num_nodes)

    def get_partial_coord_x(self, start, count):
        """
        Returns an array containing the x coordinate of the specified set of nodes.

        Array starts at node number ``start`` (1-based) and contains ``count`` elements.
        """
        if start < 1:
            raise ValueError("Start index must be greater than 0")
        if count < 0:
            raise ValueError("Count must be a positive integer")
        num_nodes = self.num_nodes
        if num_nodes == 0:
            return []
        large = self.large_model
        if not large:
            try:
                coord = self.data.variables[VAR_COORD][0][start - 1:start + count - 1]
            except KeyError:
                raise KeyError("Failed to retrieve nodal coordinate array!")
        else:
            try:
                coord = self.data.variables[VAR_COORD_X][start - 1:start + count - 1]
            except KeyError:
                raise KeyError("Failed to retrieve x axis nodal coordinate array!")
        return coord

    def get_coord_y(self):
        """Returns an array containing the y coordinate of all nodes."""
        return self.get_partial_coord_y(1, self.num_nodes)

    def get_partial_coord_y(self, start, count):
        """
        Returns an array containing the y coordinate of the specified set of nodes.

        Array starts at node number ``start`` (1-based) and contains ``count`` elements.
        """
        if start < 1:
            raise ValueError("Start index must be greater than 0")
        if count < 0:
            raise ValueError("Count must be a positive integer")
        dim_cnt = self.num_dim
        num_nodes = self.num_nodes
        if num_nodes == 0 or dim_cnt < 2:
            return []
        large = self.large_model
        if not large:
            try:
                coord = self.data.variables[VAR_COORD][1][start - 1:start + count - 1]
            except KeyError:
                raise KeyError("Failed to retrieve nodal coordinate array!")
        else:
            try:
                coord = self.data.variables[VAR_COORD_Y][start - 1:start + count - 1]
            except KeyError:
                raise KeyError("Failed to retrieve y axis nodal coordinate array!")
        return coord

    def get_coord_z(self):
        """Returns an array containing the z coordinate of all nodes."""
        return self.get_partial_coord_z(1, self.num_nodes)

    def get_partial_coord_z(self, start, count):
        """
        Returns an array containing the z coordinate of the specified set of nodes.

        Array starts at node number ``start`` (1-based) and contains ``count`` elements.
        """
        if start < 1:
            raise ValueError("Start index must be greater than 0")
        if count < 0:
            raise ValueError("Count must be a positive integer")
        dim_cnt = self.num_dim
        num_nodes = self.num_nodes
        if num_nodes == 0 or dim_cnt < 3:
            return []
        large = self.large_model
        if not large:
            try:
                coord = self.data.variables[VAR_COORD][2][start - 1:start + count - 1]
            except KeyError:
                raise KeyError("Failed to retrieve nodal coordinate array!")
        else:
            try:
                coord = self.data.variables[VAR_COORD_Z][start - 1:start + count - 1]
            except KeyError:
                raise KeyError("Failed to retrieve z axis nodal coordinate array!")
        return coord

    def get_coord_names(self):
        """Returns an array containing the names of the coordinate axes in this database."""
        dim_cnt = self.num_dim
        try:
            names = self.data.variables[VAR_COORD_NAMES]
        except KeyError:
            raise KeyError("Failed to retrieve coordinate name array!")
        result = util.arrparse(names, dim_cnt, self._MAX_NAME_LENGTH_T)
        return result

    ################
    # File records #
    ################

    def get_info(self):
        """Returns an array containing the info records stored in this database."""
        num = self.num_info
        result = numpy.empty([num], Exodus._MAX_LINE_LENGTH_T)
        if num > 0:
            try:
                infos = self.data.variables[VAR_INFO]
            except KeyError:
                raise KeyError("Failed to retrieve info records from database!")
            for i in range(num):
                result[i] = util.lineparse(infos[i])
        return result

    def get_qa(self):
        """Returns an n x 4 array containing the QA records stored in this database."""
        num = self.num_qa
        result = numpy.empty([num, 4], Exodus._MAX_STR_LENGTH_T)
        if num > 0:
            try:
                qas = self.data.variables[VAR_QA]
            except KeyError:
                raise KeyError("Failed to retrieve qa records from database!")
            for i in range(num):
                for j in range(4):
                    result[i, j] = util.lineparse(qas[i, j])
        return result

    # endregion

    @property
    def time_steps(self):
        """Returns list of the time steps, 0-indexed"""
        return [*range(self.num_time_steps)]

    def step_at_time(self, time):
        """Given a float time value, return the corresponding time step"""
        for index, value in enumerate(self.get_all_times()):
            if value == time:
                return index
        return None

    def get_dimension(self, name):
        if name in self.data.dimensions:
            return self.data.dimensions[name].size
        else:
            raise RuntimeError("dimensions '{}' cannot be found!".format(name))

    def get_parameter(self, name):
        if name in self.data.ncattrs():
            return self.data.getncattr(name)
        else:
            raise RuntimeError("parameter '{}' cannot be found!".format(name))

    def close(self):
        self.data.close()

    def print_dimensions(self):
        for dim in self.data.dimensions.values():
            print(dim)

    def print_dimension_names(self):
        for dim in self.data.dimensions:
            print(dim)

    def print_variables(self):
        for v in self.data.variables.values():
            print(v, "\n")

    def print_variable_names(self):
        for v in self.data.variables:
            print(v)

    def set_nodeset(self, node_set_id, node_ids):
        ndx = node_set_id - 1
        if "ns_prop1" in self.data.variables:
            ndx = numpy.where(self.data.variables["ns_prop1"][:] == node_set_id)[0][0]
            ndx += 1

        key = "node_ns" + str(ndx)
        nodeset = self.data[key]

        if "node_num_map" in self.data.variables:
            indices = numpy.zeros(len(node_ids))
            i = 0
            for id in node_ids:
                ndx = numpy.where(self.data["node_num_map"][:] == id)[0][0]
                indices[i] = ndx
                i += 1
            nodeset[:] = indices
            return
        nodeset[:] = node_ids

    def get_nodes_in_elblock(self, id):
        if "node_num_map" in self.data.variables:
            raise Exception("Using node num map")
        nodeids = self.data["connect" + str(id)]
        # flatten it into 1d
        nodeids = nodeids[:].flatten()
        return nodeids

    def diff(self, other):
        # # Nodesets
        selfNS = self.num_node_sets
        otherNS = other.num_node_sets
        print("Self # Nodesets:\t{}".format(selfNS))
        print("Other # Nodesets:\t{}".format(otherNS))

        # # Sidesets
        selfSS = self.num_side_sets
        otherSS = other.num_side_sets
        print("\nSelf # Sidesets:\t{}".format(selfSS))
        print("Other # Sidesets:\t{}".format(otherSS))

        # # Nodes
        selfN = self.num_nodes
        otherN = other.num_nodes
        print("\nSelf # Nodes:\t\t{}".format(selfN))
        print("Other # Nodes:\t\t{}".format(otherN))

        # # Elements
        selfE = self.num_elem
        otherE = other.num_elem
        print("\nSelf # Elements:\t{}".format(selfE))
        print("Other # Elements:\t{}\n".format(otherE))

        # Length of output variables (nodal/elemental)

    def diff_nodeset(self, id, other, id2=None):
        """
        Prints the overlap and difference between two nodesets
        :param id: the nodeset ID of the self Exodus object
        :param other: the other Exodus object to compare to
        :param id2: optional parameter specifying the nodeset ID of other Exodus object. Default to the first id.
        """

        if other is None:
            raise ValueError("Other Exodus file is None")

        if id2 is None:
            id2 = id
        try:
            ns1 = self.get_node_set(id)
        except KeyError:
            raise KeyError("Self Exodus file does not contain nodeset with ID {}".format(id))

        try:
            ns2 = other.get_node_set(id2)
        except KeyError:
            raise KeyError("Other Exodus file does not contain nodeset with ID {}".format(id2))

        equivalent = numpy.array_equal(numpy.array(sorted(ns1.tolist())), numpy.array(sorted(ns2.tolist())))
        if equivalent:
            print("Self NS {} contains the same Node IDs as Other NS ID {}".format(id, id2))
        else:
            print("Self NS ID {} does NOT contain the same nodes as Other NS ID {}".format(id, id2))
            intersection = set(ns1) & set(ns2)
            print("\tBoth nodesets share the following nodes:\n\t{}".format(sorted(list(intersection))))
            ns1_diff = sorted(list(set(ns1) - intersection))
            print("\tSelf NS ID {} also contains nodes:\n\t{}".format(id, ns1_diff))
            ns2_diff = sorted(list(set(ns2) - intersection))
            print("\tOther NS ID {} also contains nodes:\n\t{}\n".format(id2, ns2_diff))

    ################################################################
    #                                                              #
    #                        Write                                 #
    #                                                              #
    ################################################################

    def add_nodeset(self, node_ids, nodeset_id, nodeset_name=""):
        if self.mode != 'w' and self.mode != 'a':
            raise PermissionError("Need to be in write or append mode to add nodeset")
        self.ledger.add_nodeset(node_ids, nodeset_id, nodeset_name)

    def remove_nodeset(self, identifier):
        if self.mode != 'w' and self.mode != 'a':
            raise PermissionError("Need to be in write or append mode to add nodeset")
        self.ledger.remove_nodeset(identifier)

    def merge_nodeset(self, new_id, ns1, ns2, delete=True):
        if self.mode != 'w' and self.mode != 'a':
            raise PermissionError("Need to be in write or append mode to add nodeset")
        self.ledger.merge_nodesets(new_id, ns1, ns2, delete)

    def add_node_to_nodeset(self, node_id, identifier):
        if self.mode != 'w' and self.mode != 'a':
            raise PermissionError("Need to be in write or append mode to add nodeset")
        self.ledger.add_node_to_nodeset(node_id, identifier)

    def add_nodes_to_nodeset(self, node_ids, identifier):
        if self.mode != 'w' and self.mode != 'a':
            raise PermissionError("Need to be in write or append mode to add nodeset")
        self.ledger.add_nodes_to_nodeset(node_ids, identifier)

    def remove_node_from_nodeset(self, node_id, identifier):
        if self.mode != 'w' and self.mode != 'a':
            raise PermissionError("Need to be in write or append mode to add nodeset")
        self.ledger.remove_node_from_nodeset(node_id, identifier)

    def remove_nodes_from_nodeset(self, node_ids, identifier):
        if self.mode != 'w' and self.mode != 'a':
            raise PermissionError("Need to be in write or append mode to add nodeset")
        self.ledger.remove_nodes_from_nodeset(node_ids, identifier)

    def add_sideset(self, elem_ids, side_ids, ss_id, ss_name, dist_fact=None, variables=None):
        if self.mode != 'w' and self.mode != 'a':
            raise PermissionError("Need to be in write or append mode to add nodeset")
        self.ledger.add_sideset(elem_ids, side_ids, ss_id, ss_name, dist_fact, variables)

    def remove_sideset(self, ss_id):
        if self.mode != 'w' and self.mode != 'a':
            raise PermissionError("Need to be in write or append mode to add nodeset")
        self.ledger.remove_sideset(ss_id)


    def add_sides_to_sideset(self, elem_ids, side_ids, ss_id, dist_facts=None, variables=None):
        if self.mode != 'w' and self.mode != 'a':
            raise PermissionError("Need to be in write or append mode to add nodeset")
        self.ledger.add_sides_to_sideset(elem_ids, side_ids, ss_id, dist_facts, variables)

    def remove_sides_from_sideset(self, elem_ids, side_ids, ss_id):
        if self.mode != 'w' and self.mode != 'a':
            raise PermissionError("Need to be in write or append mode to add nodeset")
        self.ledger.remove_sides_from_sideset(elem_ids, side_ids, ss_id)

    def split_sideset(self, old_ss, function, ss_id1, ss_id2, delete, ss_name1="", ss_name2=""):
        if self.mode != 'w' and self.mode != 'a':
            raise PermissionError("Need to be in write or append mode to split sideset")
        self.ledger.split_sideset(old_ss, function, ss_id1, ss_id2, delete, ss_name1, ss_name2)
    

    def add_element(self, block_id, nodelist):
        if self.mode != 'w' and self.mode != 'a':
            raise PermissionError("Need to be in write or append mode to add nodeset")
        return self.ledger.add_element(block_id, nodelist)


    def remove_element(self, elem_id):
        if self.mode != 'w' and self.mode != 'a':
            raise PermissionError("Need to be in write or append mode to add nodeset")
<<<<<<< HEAD
        self.ledger.remove_element(elem_id)

=======
        return self.ledger.remove_element(elem_id)

    def skin_element_block(self, block_id, skin_id, skin_name):
        if self.mode != 'w' and self.mode != 'a':
            raise PermissionError("Need to be in write or append mode to skin element into new sideset")
        self.ledger.skin_element_block(block_id, skin_id, skin_name)

    def skin(self, skin_id, skin_name):
        if self.mode != 'w' and self.mode != 'a':
            raise PermissionError("Need to be in write or append mode to skin element into new sideset")
        self.ledger.skin(skin_id, skin_name)
        
>>>>>>> 128ea6d1
    def write(self, path=None):
        if self.mode != 'w' and self.mode != 'a':
            raise PermissionError("Need to be in write or append mode to write")
        elif self.mode == 'a' and path is None:
            raise AttributeError("Must specify a new path when in append mode")
        elif self.mode == 'w' and path is not None:
            raise AttributeError("Do not specify a new path in write mode. Initialization path will be used")
        self.ledger.write(path)


# TODO some functions return numpy arrays, some return Python lists. Should be consistently one or the other.
# TODO you should be able to select variables by name as well as id!
#  that's what Sandia told us to do originally!
#  Same goes for other data types!


if __name__ == "__main__":
    # import os
    #
    # directory = "sample-files/"
    #
    # for filename in os.listdir(directory):
    #     f = os.path.join(directory, filename)
    #     # checking if it is a file
    #     if os.path.isfile(f):
    #         if "test" in str(f):
    #             continue
    #         ex = Exodus(str(f), 'r')
    #         print("%s -- Node sets: %d, Side sets: %d, Element Blocks: %d" % (
    #             ex.path, ex.num_node_sets, ex.num_side_sets, ex.num_elem_blk))
    #         print("\\ NS props: %d, SS props: %d, EB props: %d" % (
    #             ex.num_node_set_prop, ex.num_side_set_prop, ex.num_elem_block_prop))
    #         print("\\ NS vars: %d, SS vars: %d, EB vars: %d" % (
    #             ex.num_node_set_var, ex.num_side_set_var, ex.num_elem_block_var))
    #         print("\\ Timesteps: %d, Nodal vars: %d, Global vars: %d" % (
    #             ex.num_time_steps, ex.num_node_var, ex.num_global_var))
    #         print("\\ Elems: %d, Nodes: %d, QA recs: %d" % (ex.num_elem, ex.num_nodes, ex.num_qa))
    #         ex.close()
    # sample-files/bake.e -- Node sets: 0, Side sets: 29, Element Blocks: 121
    # \ NS props: 0, SS props: 1, EB props: 1
    # \ NS vars: 0, SS vars: 0, EB vars: 1
    # \ Timesteps: 15, Nodal vars: 1, Global vars: 2
    # sample-files/biplane.exo -- Node sets: 0, Side sets: 13, Element Blocks: 46
    # \ NS props: 0, SS props: 1, EB props: 1
    # \ NS vars: 0, SS vars: 0, EB vars: 0
    # \ Timesteps: 0, Nodal vars: 0, Global vars: 0
    # sample-files/can.ex2 -- Node sets: 2, Side sets: 1, Element Blocks: 2
    # \ NS props: 1, SS props: 1, EB props: 1
    # \ NS vars: 0, SS vars: 0, EB vars: 1
    # \ Timesteps: 44, Nodal vars: 9, Global vars: 6
    # sample-files/cube_1ts_mod.e -- Node sets: 7, Side sets: 1, Element Blocks: 1
    # \ NS props: 1, SS props: 1, EB props: 1
    # \ NS vars: 0, SS vars: 0, EB vars: 105
    # \ Timesteps: 1, Nodal vars: 27, Global vars: 0
    # sample-files/cube_with_data.exo -- Node sets: 2, Side sets: 2, Element Blocks: 1
    # \ NS props: 1, SS props: 1, EB props: 1
    # \ NS vars: 2, SS vars: 2, EB vars: 0
    # \ Timesteps: 1, Nodal vars: 0, Global vars: 0
    # sample-files/disk_out_ref - Copy.ex2 -- Node sets: 3, Side sets: 7, Element Blocks: 1
    # \ NS props: 1, SS props: 1, EB props: 1
    # \ NS vars: 0, SS vars: 0, EB vars: 0
    # \ Timesteps: 1, Nodal vars: 9, Global vars: 0
    # sample-files/disk_out_ref.ex2 -- Node sets: 3, Side sets: 7, Element Blocks: 1
    # \ NS props: 1, SS props: 1, EB props: 1
    # \ NS vars: 0, SS vars: 0, EB vars: 0
    # \ Timesteps: 1, Nodal vars: 9, Global vars: 0
    # sample-files/tube_rbar_conmass.exo -- Node sets: 1, Side sets: 1, Element Blocks: 6
    # \ NS props: 1, SS props: 1, EB props: 1
    # \ NS vars: 0, SS vars: 0, EB vars: 0
    # \ Timesteps: 0, Nodal vars: 0, Global vars: 0
    # sample-files/write.ex2 -- Node sets: 2, Side sets: 1, Element Blocks: 2
    # \ NS props: 1, SS props: 1, EB props: 1
    # \ NS vars: 0, SS vars: 0, EB vars: 1
    # \ Timesteps: 44, Nodal vars: 9, Global vars: 6

    # ex = Exodus("sample-files/tube_rbar_conmass.exo", 'r')
    # print(ex.data.dimensions[DIM_NUM_GLO_VAR])

    # ex = Exodus("sample-files/cube_with_data.exo", 'r')
    # p = "sample-files/outputtest.ex2"
    # t = ""
    # eb_sels = []
    # ss_sels = []
    # ns_sels = []
    # prop_sel = PropertySelector(ex, None, None, None)
    # nodal_var = []
    # global_var = []
    # steps = []
    #
    # print(ex.get_node_set_id_map())
    # print(ex.get_node_set_params(3))
    # print(ex.get_node_set(3))
    # print(ex.get_node_set_df(3))
    #
    # ns = NodeSetSelector(ex, 3)
    #
    # output_subset(ex, p, t, eb_sels, ss_sels, ns_sels, prop_sel, nodal_var, global_var, steps)
    #
    # ds = nc.Dataset(p)
    # print(ex.data)
    # print(ds)
    # ds.close()
    #
    # out = Exodus(p, 'r')
    # out.close()
    #
    # ex.close()

    from selector import ElementBlockSelector, NodeSetSelector, SideSetSelector, PropertySelector
    from output_subset import output_subset

    input_file = Exodus("sample-files/cube_1ts_mod.e", 'r')
    p = 'sample-files/output_test.ex2'
    t = "test whole subset"
    eb_sels = []
    for obj_id in input_file.get_elem_block_id_map():
        sel = ElementBlockSelector(input_file, obj_id)
        eb_sels.append(sel)
    ss_sels = []
    for obj_id in input_file.get_side_set_id_map():
        sel = SideSetSelector(input_file, obj_id)
        ss_sels.append(sel)
    ns_sels = []
    for obj_id in input_file.get_node_set_id_map():
        sel = NodeSetSelector(input_file, obj_id)
        ns_sels.append(sel)
    prop_sel = PropertySelector(input_file)
    nodal_var = list(range(1, input_file.num_node_var + 1))
    global_var = list(range(1, input_file.num_global_var + 1))
    steps = list(range(1, input_file.num_time_steps + 1))

    output_subset(input_file, p, t, eb_sels, ss_sels, ns_sels, prop_sel, nodal_var, global_var, steps)

    d = Exodus(p, 'r')
    print(input_file.title)
    print(d.title)<|MERGE_RESOLUTION|>--- conflicted
+++ resolved
@@ -1150,15 +1150,9 @@
         if self.mode == 'w' or self.mode == 'a':
             return self.ledger.get_node_set(identifier)
 
-<<<<<<< HEAD
-        internal_id = self._lookup_id(NODESET, obj_id)
-        size = self._int_get_node_set_params(obj_id, internal_id)[0]
-        return self._int_get_partial_node_set(obj_id, internal_id, 1, size)
-=======
-        internal_id = self._lookup_id('nodeset', identifier)
+        internal_id = self._lookup_id(NODESET, identifier)
         size = self._int_get_node_set_params(identifier, internal_id)[0]
         return self._int_get_partial_node_set(identifier, internal_id, 1, size)
->>>>>>> 128ea6d1
 
     def get_partial_node_set(self, identifier, start, count):
         """
@@ -1169,13 +1163,8 @@
         if self.mode == 'w' or self.mode == 'a':
             return self.ledger.get_partial_node_set(identifier, start, count)
 
-<<<<<<< HEAD
-        internal_id = self._lookup_id(NODESET, obj_id)
-        return self._int_get_partial_node_set(obj_id, internal_id, start, count)
-=======
-        internal_id = self._lookup_id('nodeset', identifier)
+        internal_id = self._lookup_id(NODESET, identifier)
         return self._int_get_partial_node_set(identifier, internal_id, start, count)
->>>>>>> 128ea6d1
 
     def get_node_set_df(self, obj_id):
         """Returns an array containing the distribution factors in the node set with given ID."""
@@ -2120,13 +2109,8 @@
         if self.mode == 'a' or self.mode == 'w':
             return self.ledger.get_node_set_name(identifier)
 
-<<<<<<< HEAD
-        internal_id = self._lookup_id(NODESET, obj_id)
+        internal_id = self._lookup_id(NODESET, identifier)
         names = self._get_set_block_names(NODESET)
-=======
-        internal_id = self._lookup_id('nodeset', identifier)
-        names = self._get_set_block_names('nodeset')
->>>>>>> 128ea6d1
         if len(names) > 0:
             return names[internal_id - 1]
         else:
@@ -2816,10 +2800,6 @@
     def remove_element(self, elem_id):
         if self.mode != 'w' and self.mode != 'a':
             raise PermissionError("Need to be in write or append mode to add nodeset")
-<<<<<<< HEAD
-        self.ledger.remove_element(elem_id)
-
-=======
         return self.ledger.remove_element(elem_id)
 
     def skin_element_block(self, block_id, skin_id, skin_name):
@@ -2832,7 +2812,6 @@
             raise PermissionError("Need to be in write or append mode to skin element into new sideset")
         self.ledger.skin(skin_id, skin_name)
         
->>>>>>> 128ea6d1
     def write(self, path=None):
         if self.mode != 'w' and self.mode != 'a':
             raise PermissionError("Need to be in write or append mode to write")

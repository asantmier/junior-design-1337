--- conflicted
+++ resolved
@@ -1988,7 +1988,7 @@
             raise PermissionError("Need to be in write or append mode to add nodeset")
         self.ledger.remove_sideset(ss_id)
 
-<<<<<<< HEAD
+
     def add_sides_to_sideset(self, elem_ids, side_ids, ss_id, dist_facts=None):
         if self.mode != 'w' and self.mode != 'a':
             raise PermissionError("Need to be in write or append mode to add nodeset")
@@ -2004,13 +2004,13 @@
             raise PermissionError("Need to be in write or append mode to split sideset")
         self.ledger.split_sideset(old_ss, function, ss_id1, ss_id2, delete, ss_name1, ss_name2)
     
-=======
+
     def add_element(self, block_id, nodelist):
         if self.mode != 'w' and self.mode != 'a':
             raise PermissionError("Need to be in write or append mode to add nodeset")
         return self.ledger.add_element(block_id, nodelist)
 
->>>>>>> 95115503
+
     def remove_element(self, elem_id):
         if self.mode != 'w' and self.mode != 'a':
             raise PermissionError("Need to be in write or append mode to add nodeset")

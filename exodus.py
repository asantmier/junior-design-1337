import warnings
import netCDF4 as nc
import numpy
from ledger import Ledger
import util


class Exodus:
    _FORMAT_MAP = {'EX_NETCDF4': 'NETCDF4',
                   'EX_LARGE_MODEL': 'NETCDF3_64BIT_OFFSET',
                   'EX_NORMAL_MODEL': 'NETCDF3_CLASSIC',
                   'EX_64BIT_DATA': 'NETCDF3_64BIT_DATA'}
    # Default values
    _MAX_STR_LENGTH = 32
    _MAX_STR_LENGTH_T = 'U32'
    _MAX_NAME_LENGTH = 32
    _MAX_LINE_LENGTH = 80
    _MAX_LINE_LENGTH_T = 'U80'
    _EXODUS_VERSION = 7.22

    # Should creating a new file (mode 'w') be a function on its own?
    def __init__(self, path, mode, shared=False, clobber=False, format='EX_NETCDF4', word_size=4):
        # clobber and format and word_size only apply to mode w
        if mode not in ['r', 'w', 'a']:
            raise ValueError("mode must be 'w', 'r', or 'a', got '{}'".format(mode))
        if format not in Exodus._FORMAT_MAP.keys():
            raise ValueError("invalid file format: '{}'".format(format))
        if word_size not in [4, 8]:
            raise ValueError("word_size must be 4 or 8 bytes, {} is not supported".format(word_size))
        # if path.split(".")[-1] not in ['e', 'ex2']:
        #     raise ValueError("file must be an exodus file with extension .e or .ex2")
        nc_format = Exodus._FORMAT_MAP[format]
        # Sets shared mode if the user asked for it. I have no idea what this does :)
        if shared:
            smode = mode + 's'
        else:
            smode = mode
        try:
            self.data = nc.Dataset(path, smode, clobber, format=nc_format)
        except FileNotFoundError:
            raise FileNotFoundError("file '{}' does not exist".format(path)) from None
        except PermissionError:
            raise PermissionError("You do not have access to '{}'".format(path)) from None
        # TODO this can actually hide some errors which is bad. This check should be done explicitly
        except OSError:
            raise OSError("file '{}' exists, but clobber is set to False".format(path)) from None

        self.mode = mode
        self.path = path
        self.clobber = clobber

        if mode == 'w' or mode == 'a':
            # This is important according to ex_open.c
            self.data.set_fill_off()
            self.ledger = Ledger(self)

        # save path variable for future use
        self.path = path

        # We will read a bunch of data here to make sure it exists and warn the user if they might want to fix their
        # file. We don't save anything to memory so that if our data updates we don't have to update it in memory too.
        # This is the same practice used in the C library so its probably a good idea.

        # Initialize all the important parameters
        if mode == 'w':
            self.data.setncattr('title', 'Untitled database')
            self.data.createDimension('len_string', Exodus._MAX_STR_LENGTH + 1)
            self.data.createDimension('len_name', Exodus._MAX_NAME_LENGTH + 1)
            self.data.createDimension('len_line', Exodus._MAX_LINE_LENGTH + 1)
            self.data.setncattr('maximum_name_length', Exodus._MAX_NAME_LENGTH)
            self.data.setncattr('version', Exodus._EXODUS_VERSION)
            self.data.setncattr('api_version', Exodus._EXODUS_VERSION)
            self.data.setncattr('floating_point_word_size', word_size)
            file_size = 0
            if nc_format == 'NETCDF3_64BIT_OFFSET':
                file_size = 1
            self.data.setncattr('file_size', file_size)
            int64bit_status = 0
            if nc_format == 'NETCDF3_64BIT_DATA':
                int64bit_status = 1
            self.data.setncattr('int64_status', int64bit_status)

        # TODO Uncomment these later
        #  The C library doesn't seem to care if the file is in read or modify mode when it does this
        # Add this if it doesn't exist (value of 33)
        # if 'len_name' not in self.data.dimensions:
        #     warnings.warn("'len_name' dimension is missing!")

        # Add this if it doesn't exist (value of 32)
        # if 'maximum_name_length' not in self.data.ncattrs():
        #     warnings.warn("'maximum_name_length' attribute is missing!")

        # Check version compatibility
        ver = self.version
        if ver < 2.0:
            raise RuntimeError(
                "Unsupported file version {:.2f}! Only versions >2.0 are supported.".format(ver))

        # Read word size stored in file
        ws = self.word_size
        if ws == 4:
            self._float = numpy.float32
        elif ws == 8:
            self._float = numpy.float64
        else:
            raise ValueError("file contains a word size of {} which is not supported".format(ws))

        if self.int64_status == 0:
            self._int = numpy.int32
        else:
            self._int = numpy.int64

        # important for storing names in numpy arrays
        self._MAX_NAME_LENGTH_T = 'U%s' % self.max_allowed_name_length

    def to_float(self, n):
        """Returns ``n`` converted to the floating-point type stored in the database."""
        # Convert a number to the floating point type the database is using
        return self._float(n)

    def to_int(self, n):
        """Returns ``n`` converted to the integer type stored in the database."""
        # Convert a number to the integer type the database is using
        return self._int(n)

    @property
    def float(self):
        """The floating-point type stored in the database."""
        # Returns floating point type of floating point numbers stored in the database
        # You may use whatever crazy types you want while coding, but convert them before storing them in the DB
        return self._float

    @property
    def int(self):
        """The integer type stored in the database."""
        # Returns integer type of integers stored in the database
        return self._int

    ########################################################################
    #                                                                      #
    #                        Data File Utilities                           #
    #                                                                      #
    ########################################################################

    # GLOBAL PARAMETERS AND MODEL DEFINITION

    # region Properties

    # TODO perhaps in-place properties like these could have property setters as well

    # TODO it would be nice to have the return values cached for these so they execute faster and act more like
    #  properties and less like small functions. This will require some write integration.

    @property
    def title(self):
        """The database title."""
        try:
            return self.data.getncattr('title')
        except AttributeError:
            AttributeError("Database title could not be found")

    @property
    def max_allowed_name_length(self):
        """The maximum allowed length for variable/dimension/attribute names in this database."""
        max_name_len = Exodus._MAX_NAME_LENGTH
        if 'len_name' in self.data.dimensions:
            # Subtract 1 because in C an extra null character is added for C reasons
            max_name_len = self.data.dimensions['len_name'].size - 1
        return max_name_len

    @property
    def max_used_name_length(self):
        """The maximum used length for variable/dimension/attribute names in this database."""
        # 32 is the default size consistent with other databases
        max_used_name_len = 32
        if 'maximum_name_length' in self.data.ncattrs():
            # The length does not include the added null character from C
            max_used_name_len = self.data.getncattr('maximum_name_length')
        return max_used_name_len

    @property
    def api_version(self):
        """The Exodus API version this database was built with."""
        try:
            result = self.data.getncattr('api_version')
        except AttributeError:
            # Try the old way of spelling it
            try:
                result = self.data.getncattr('api version')
            except AttributeError:
                raise AttributeError("Exodus API version could not be found")
        return result

    @property
    def version(self):
        """The Exodus version this database uses."""
        try:
            return self.data.getncattr('version')
        except AttributeError:
            raise AttributeError("Exodus database version could not be found")

    @property
    def num_qa(self):
        """Number of QA records."""
        try:
            result = self.data.dimensions['num_qa_rec'].size
        except KeyError:
            result = 0
        return result

    @property
    def num_info(self):
        """Number of info records."""
        try:
            result = self.data.dimensions['num_info'].size
        except KeyError:
            result = 0
        return result

    @property
    def num_dim(self):
        """Number of dimensions (coordinate axes) used in the model."""
        try:
            return self.data.dimensions['num_dim'].size
        except KeyError:
            raise KeyError("Database dimensionality could not be found")

    @property
    def num_nodes(self):
        """Number of nodes stored in this database."""
        try:
            result = self.data.dimensions['num_nodes'].size
        except KeyError:
            # This and following functions don't actually error in C, they return 0. I assume there's a good reason.
            result = 0
        return result

    @property
    def num_elem(self):
        """Number of elements stored in this database."""
        try:
            result = self.data.dimensions['num_elem'].size
        except KeyError:
            result = 0
        return result

    @property
    def num_elem_blk(self):
        """Number of element blocks stored in this database."""
        try:
            result = self.data.dimensions['num_el_blk'].size
        except KeyError:
            result = 0
        return result

    @property
    def num_node_sets(self):
        """Number of node sets stored in this database."""
        if self.mode == 'w' or self.mode == 'a':
            return self.ledger.num_node_sets()

        try:
            result = self.data.dimensions['num_node_sets'].size
        except KeyError:
            result = 0
        return result

    @property
    def num_side_sets(self):
        """Number of side sets stored in this database."""
        try:
            result = self.data.dimensions['num_side_sets'].size
        except KeyError:
            result = 0
        return result

    @property
    def num_time_steps(self):
        """Number of time steps stored in this database."""
        try:
            return self.data.dimensions['time_step'].size
        except KeyError:
            raise KeyError("Number of database time steps could not be found")

    # TODO Similar to above, all of the _PROP functions (ctrl+f ex_get_num_props)

    # Are these two functions below for order maps?
    # These may not be supported by our library anyway.

    # Same as C
    @property
    def num_elem_map(self):
        try:
            result = self.data.dimensions['num_elem_maps'].size
        except KeyError:
            result = 0
        return result

    # Same as C
    @property
    def num_node_map(self):
        try:
            result = self.data.dimensions['num_node_maps'].size
        except KeyError:
            result = 0
        return result

    @property
    def num_global_var(self):
        """Number of global variables."""
        try:
            return self.data.dimensions['num_glo_var'].size
        except KeyError:
            raise KeyError("Number of global variables could not be found")

    @property
    def num_node_var(self):
        """Number of nodal variables."""
        try:
            return self.data.dimensions['num_nod_var'].size
        except KeyError:
            raise KeyError("Number of nodal variables could not be found")

    @property
    def num_elem_block_var(self):
        """Number of elemental variables."""
        try:
            return self.data.dimensions['num_elem_var'].size
        except KeyError:
            raise KeyError("Number of element block variables could not be found")

    @property
    def num_node_set_var(self):
        """Number of node set variables."""
        try:
            return self.data.dimensions['num_nset_var'].size
        except KeyError:
            raise KeyError("Number of node set variables could not be found")

    @property
    def num_side_set_var(self):
        """Number of side set variables."""
        try:
            return self.data.dimensions['num_sset_var'].size
        except KeyError:
            raise KeyError("Number of side set variables could not be found")

    @property
    def large_model(self):
        """
        Describes how coordinates are stored in this database.

        If true: nodal coordinates and variables are stored in separate x, y, z variables.
        If false: nodal coordinates and variables are stored in a single variable.

        :return: 1 if stored separately (large), 0 if stored in a blob
        """
        # According to a comment in ex_utils.c @ line 1614
        # "Basically, the difference is whether the coordinates and nodal variables are stored in a blob (xyz components
        # together) or as a variable per component per nodal_variable."
        # This is important for coordinate getter functions
        if 'file_size' in self.data.ncattrs():
            return self.data.getncattr('file_size')
        else:
            # return 1 if self.data.data_model == 'NETCDF3_64BIT_OFFSET' else 0
            return 0
            # No warning is raised because older files just don't have this

    @property
    def int64_status(self):
        """
        64-bit integer support for this database.

        Use ``int()`` to get the integer type used by this database.

        :return: 1 if 64-bit integers are supported, 0 otherwise
        """
        # Determines whether the file uses int64s
        if 'int64_status' in self.data.ncattrs():
            return self.data.getncattr('int64_status')
        else:
            return 1 if self.data.data_model == 'NETCDF3_64BIT_DATA' else 0
            # No warning is raised because older files just don't have this

    @property
    def word_size(self):
        """
        Word size of floating point variables in this database.

        Use ``float()`` to get the float type used by this database.

        :return: floating point word size
        """
        try:
            result = self.data.getncattr('floating_point_word_size')
        except AttributeError:
            try:
                result = self.data.getncattr('floating point word size')
            except AttributeError:
                # This should NEVER happen, but here to be safe
                raise AttributeError("Exodus database floating point word size could not be found")
        return result

    # Below are accessors for some data records that the C library doesn't seem to have
    # max_string/max_line_length are probably only useful on writing qa/info records. We can keep these for now but
    # delete them later once we determine they're actually useless

    # NOT IN C
    @property
    def max_string_length(self):
        # See ex_put_qa.c @ line 119. This record is created and used when adding QA records
        max_str_len = Exodus._MAX_STR_LENGTH
        if 'len_string' in self.data.dimensions:
            # Subtract 1 because in C an extra character is added for C reasons
            max_str_len = self.data.dimensions['len_string'].size - 1
        return max_str_len

    # NOT IN C
    @property
    def max_line_length(self):
        # See ex_put_info.c @ line 121. This record is created and used when adding info records
        max_line_len = Exodus._MAX_LINE_LENGTH
        if 'len_line' in self.data.dimensions:
            # Subtract 1 because in C an extra character is added for C reasons
            max_line_len = self.data.dimensions['len_line'].size - 1
        return max_line_len

    # endregion

    # MODEL VARIABLE ACCESSORS

    # region Get methods

    ##############
    # Order maps #
    ##############

    def get_elem_order_map(self):
        """Returns the element order map for this database."""
        num_elem = self.num_elem
        if num_elem == 0:
            warnings.warn("Cannot retrieve an element order map if there are no elements!")
            return
        if 'elem_map' not in self.data.variables:
            # Return a default array from 1 to the number of elements
            warnings.warn("There is no element order map in this database!")
            return numpy.arange(1, num_elem + 1, dtype=self.int)
        return self.data.variables['elem_map'][:]

    ###########
    # ID maps #
    ###########

    # Nodes and elements have IDs and internal values
    # As a programmer, when I call methods I pass in the internal value, which
    # is some contiguous number. Usually I identify stuff with their IDs though.
    # Internally, the method I call understands the internal value.
    # Say I have 1 element in my file with ID 100. The ID is 100, the internal
    # value is 1. In the connectivity array, '1' refers to this element. As a
    # backend person, I need to subtract 1 to index on this internal value.
    def get_node_id_map(self):
        """Return the node ID map for this database."""
        num_nodes = self.num_nodes
        return self.get_partial_node_id_map(1, num_nodes)

    def get_partial_node_id_map(self, start, count):
        """
        Return a subset of the node ID map for this database.

        Subset starts at node number ``start`` (1-based) and contains ``count`` elements.
        """
        # Start is 1 based (>0).  start + count - 1 <= number of nodes
        num_nodes = self.num_nodes
        if num_nodes == 0:
            raise KeyError("Cannot retrieve a node id map if there are no nodes!")
        if start < 1:
            raise ValueError("start index must be greater than 0")
        if start + count - 1 > num_nodes:
            raise ValueError("start index + node count is larger than the total number of nodes")
        if 'node_num_map' not in self.data.variables:
            # Return a default array from start to start + count exclusive
            warnings.warn("There is no node id map in this database!")
            return numpy.arange(start, start + count, dtype=self.int)
        return self.data.variables['node_num_map'][start - 1:start + count - 1]

    def get_elem_id_map(self):
        """Return the element ID map for this database."""
        num_elem = self.num_elem
        return self.get_partial_elem_id_map(1, num_elem)

    def get_partial_elem_id_map(self, start, count):
        """
        Return a subset of the element ID map for this database.

        Subset starts at element number ``start`` (1-based) and contains ``count`` elements.
        """
        # Start is 1 based (>0).  start + count - 1 <= number of nodes
        num_elem = self.num_elem
        if num_elem == 0:
            raise KeyError("Cannot retrieve a element id map if there are no elements!")
        if start < 1:
            raise ValueError("start index must be greater than 0")
        if start + count - 1 > num_elem:
            raise ValueError("start index + element count is larger than the total number of elements")
        if 'elem_num_map' not in self.data.variables:
            # Return a default array from start to start + count exclusive
            warnings.warn("There is no element id map in this database!")
            return numpy.arange(start, start + count, dtype=self.int)
        return self.data.variables['elem_num_map'][start - 1:start + count - 1]

    def get_node_set_id_map(self):
        """Returns the id map for node sets (ns_prop1)."""
        if self.mode == 'w' or self.mode == 'a':
            return self.ledger.get_node_set_id_map()

        try:
            table = self.data.variables['ns_prop1'][:]
        except KeyError:
            raise KeyError("Node set id map is missing from this database!".format(type))
        return table

    def get_side_set_id_map(self):
        """Returns the id map for side sets (ss_prop1)."""
        try:
            table = self.data.variables['ss_prop1'][:]
        except KeyError:
            raise KeyError("Side set id map is missing from this database!".format(type))
        return table

    def get_elem_block_id_map(self):
        """Returns the id map for element blocks (eb_prop1)."""
        try:
            table = self.data.variables['eb_prop1'][:]
        except KeyError:
            raise KeyError("Element block id map is missing from this database!".format(type))
        return table

    def _lookup_id(self, obj_type, num):
        """
        Returns the internal ID of a set or block of the given type and user-defined ID.

        FOR INTERNAL USE ONLY!

        :param obj_type: 'nodeset', 'sideset', or 'elblock'
        :param num: user-defined ID (aka number) of the set/block
        :return: internal ID
        """
        if obj_type == 'nodeset':
            table = self.get_node_set_id_map()
        elif obj_type == 'sideset':
            table = self.get_side_set_id_map()
        elif obj_type == 'elblock':
            table = self.get_elem_block_id_map()
        else:
            raise ValueError("{} is not a valid set/block type!".format(obj_type))
        # The C library caches information about sets including whether its sequential, so it can skip a lot of this
        internal_id = 1
        for table_id in table:
            if table_id == num:
                break
            internal_id += 1
        if internal_id > len(table):
            raise KeyError("Could not find set/block of type {} with id {}".format(obj_type, num))
        return internal_id
        # The C library also does some crazy stuff with what might be the ns_status array

    ############################
    # Variables and time steps #
    ############################

    def get_all_times(self):
        """Returns an array of all time values from all time steps from this database."""
        try:
            result = self.data.variables['time_whole'][:]
        except KeyError:
            raise KeyError("Could not retrieve time steps from database!")
        return result

    def get_time(self, time_step):
        """
        Returns the time value for specified time step.

        Time steps are 1-indexed. The first time step is at 1, and the last at num_time_steps.
        """
        num_steps = self.num_time_steps
        if num_steps <= 0:
            raise ValueError("There are no time steps in this database!")
        if time_step <= 0 or time_step > num_steps:
            raise ValueError("Time step out of range. Got {}"
                             .format(time_step))
        try:
            result = self.data.variables['time_whole'][time_step - 1]
        except KeyError:
            raise KeyError("Could not retrieve time steps from database!")
        return result

    def get_nodal_var_at_time(self, time_step, var_index):
        """
        Returns the values of the nodal variable with given index at specified time step.

        Time step and variable index are both 1-based. First time step is at 1, last at num_time_steps.
        """
        return self.get_nodal_var_across_times(time_step, time_step, var_index)[0]

    def get_nodal_var_across_times(self, start_time_step, end_time_step, var_index):
        """
        Returns the values of the nodal variable with given index between specified time steps (inclusive).

        Time steps and variable index are both 1-based. First time step is at 1, last at num_time_steps.
        """
        return self.get_partial_nodal_var_across_times(start_time_step, end_time_step, var_index, 1, self.num_nodes)

    def get_partial_nodal_var_across_times(self, start_time_step, end_time_step, var_index, start_index, count):
        """
        Returns partial values of a nodal variable between specified time steps (inclusive).

        Time steps, variable index, ID and start index are all 1-based. First time step is at 1, last at num_time_steps.
        Array starts at element number ``start`` (1-based) and contains ``count`` elements.
        """
        if self.num_nodes == 0:
            return [[]]
        num_steps = self.num_time_steps
        if num_steps <= 0:
            raise ValueError("There are no time steps in this database!")
        if start_time_step <= 0 or start_time_step > num_steps:
            raise ValueError("Start time step out of range. Got {}".format(start_time_step))
        if end_time_step <= 0 or end_time_step < start_time_step or end_time_step > num_steps:
            raise ValueError("End time step out of range. Got {}".format(end_time_step))
        if var_index <= 0 or var_index > self.num_node_var:
            raise ValueError("Variable index out of range. Got {}".format(var_index))
        if start_index <= 0:
            raise ValueError("Start index must be greater than 0")
        if count < 0:
            raise ValueError("Count must be a positive integer")
        if not self.large_model:
            # All vars stored in one variable
            try:
                # Do not subtract 1 from end (inclusive)
                result = self.data.variables['vals_nod_var'][
                         start_time_step - 1:end_time_step, var_index - 1, start_index - 1:start_index + count - 1]
            except KeyError:
                raise KeyError("Could not find the nodal variables in this database!")
        else:
            # Each var to its own variable
            try:
                result = self.data.variables['vals_nod_var%d' % var_index][start_time_step - 1:end_time_step, :]
            except KeyError:
                raise KeyError("Could not find nodal variable {} in this database!".format(var_index))
        return result

    def get_global_vars_at_time(self, time_step):
        """
        Returns the values of the all global variables at specified time step.

        Time steps are 1-based. First time step is at 1, last at num_time_steps.
        """
        return self.get_global_vars_across_times(time_step, time_step)[0]

    def get_global_vars_across_times(self, start_time_step, end_time_step):
        """
        Returns the values of the all global variables between specified time steps (inclusive).

        Time steps are 1-based. First time step is at 1, last at num_time_steps.
        """
        num_steps = self.num_time_steps
        if num_steps <= 0:
            raise ValueError("There are no time steps in this database!")
        if start_time_step <= 0 or start_time_step > num_steps:
            raise ValueError("Time step out of range. Got {}".format(start_time_step))
        if end_time_step <= 0 or end_time_step < start_time_step or end_time_step > num_steps:
            raise ValueError("End time step out of range. Got {}".format(end_time_step))
        try:
            # Do not subtract 1 from end (inclusive)
            result = self.data.variables['vals_glo_var'][start_time_step - 1:end_time_step, :]
        except KeyError:
            raise KeyError("Could not find global variables in this database!")
        return result

    def get_global_var_at_time(self, time_step, var_index):
        """
        Returns the values of the global variable with given index at specified time step.

        Time step and variable index are both 1-based. First time step is at 1, last at num_time_steps.
        """
        return self.get_global_var_across_times(time_step, time_step, var_index)[0]

    def get_global_var_across_times(self, start_time_step, end_time_step, var_index):
        """
        Returns the values of the global variable with given index between specified time steps (inclusive).

        Time steps and variable index are both 1-based. First time step is at 1, last at num_time_steps.
        """
        num_steps = self.num_time_steps
        if num_steps <= 0:
            raise ValueError("There are no time steps in this database!")
        if start_time_step <= 0 or start_time_step > num_steps:
            raise ValueError("Time step out of range. Got {}".format(start_time_step))
        if end_time_step <= 0 or end_time_step < start_time_step or end_time_step > num_steps:
            raise ValueError("End time step out of range. Got {}".format(end_time_step))
        if var_index <= 0 or var_index > self.num_global_var:
            raise ValueError("Variable index out of range. Got {}".format(var_index))
        try:
            result = self.data.variables['vals_glo_var'][start_time_step - 1:end_time_step, var_index - 1]
        except KeyError:
            raise KeyError("Could not find global variables in this database!")
        return result

    def _int_get_partial_object_var_across_times(self, obj_type, internal_id, start_time_step, end_time_step, var_index,
                                                 start_index, count):
        """
        Returns partial values of an element block variable between specified time steps (inclusive).

        FOR INTERNAL USE ONLY!

        :param obj_type: 'elem', 'nodeset', or 'sideset'
        :param internal_id: INTERNAL (1-based) id
        :param start_time_step: start time (inclusive)
        :param end_time_step:  end time (inclusive)
        :param var_index: variable index (1-based)
        :param start_index: element start index (1-based)
        :param count: number of elements
        :return: 2d array storing the partial variable array at each time step
        """

        num_steps = self.num_time_steps
        if num_steps <= 0:
            raise ValueError("There are no time steps in this database!")
        if start_time_step <= 0 or start_time_step > num_steps:
            raise ValueError("Time step out of range. Got {}".format(start_time_step))
        if end_time_step <= 0 or end_time_step < start_time_step or end_time_step > num_steps:
            raise ValueError("End time step out of range. Got {}".format(end_time_step))

        if obj_type == 'elem':
            varname = 'vals_elem_var%deb%d'
            numvar = self.num_elem_block_var
        elif obj_type == 'nodeset':
            varname = 'vals_nset_var%dns%d'
            numvar = self.num_node_set_var
        elif obj_type == 'sideset':
            varname = 'vals_sset_var%dss%d'
            numvar = self.num_side_set_var
        else:
            raise ValueError("Invalid variable type {}!".format(obj_type))

        if var_index <= 0 or var_index > numvar:
            raise ValueError("Variable index out of range. Got {}".format(var_index))
        if start_index <= 0:
            raise ValueError("Start index must be greater than 0")
        if count < 0:
            raise ValueError("Count must be a positive integer")
        try:
            result = self.data.variables[varname % (var_index, internal_id)][
                     start_time_step - 1:end_time_step, start_index - 1:start_index + count - 1]
        except KeyError:
            raise KeyError("Could not find variables of type {} in this database!".format(obj_type))
        return result

    def get_elem_block_var_at_time(self, obj_id, time_step, var_index):
        """
        Returns the values of variable with index stored in the element block with id at time step.

        Time step, variable index, and ID are all 1-based. First time step is at 1, last at num_time_steps.
        """
        return self.get_elem_block_var_across_times(obj_id, time_step, time_step, var_index)[0]

    def get_elem_block_var_across_times(self, obj_id, start_time_step, end_time_step, var_index):
        """
        Returns the values of variable with index stored in the element block with id between time steps (inclusive).

        Time steps, variable index, and ID are all 1-based. First time step is at 1, last at num_time_steps.
        """
        # This method cannot simply call its partial version because we cannot know the number of elements to read
        #  without looking up the id first. This extra id lookup call is slow, so we get around it with a helper method.
        internal_id = self._lookup_id('elblock', obj_id)
        size = self._int_get_elem_block_params(obj_id, internal_id)[0]
        return self._int_get_partial_object_var_across_times('elem', internal_id, start_time_step, end_time_step,
                                                             var_index, 1, size)

    def get_partial_elem_block_var_across_times(self, obj_id, start_time_step, end_time_step, var_index, start_index,
                                                count):
        """
        Returns partial values of an element block variable between specified time steps (inclusive).

        Time steps, variable index, ID and start index are all 1-based. First time step is at 1, last at num_time_steps.
        Array starts at element number ``start`` (1-based) and contains ``count`` elements.
        """
        internal_id = self._lookup_id('elblock', obj_id)
        return self._int_get_partial_object_var_across_times('elem', internal_id, start_time_step, end_time_step,
                                                             var_index, start_index, count)

    def get_node_set_var_at_time(self, obj_id, time_step, var_index):
        """
        Returns the values of variable with index stored in the node set with id at time step.

        Time step, variable index, and ID are all 1-based. First time step is at 1, last at num_time_steps.
        """
        return self.get_node_set_var_across_times(obj_id, time_step, time_step, var_index)[0]

    def get_node_set_var_across_times(self, obj_id, start_time_step, end_time_step, var_index):
        """
        Returns the values of variable with index stored in the node set with id between time steps (inclusive).

        Time steps, variable index, and ID are all 1-based. First time step is at 1, last at num_time_steps.
        """
        internal_id = self._lookup_id('nodeset', obj_id)
        size = self._int_get_node_set_params(obj_id, internal_id)[0]
        return self._int_get_partial_object_var_across_times('nodeset', internal_id, start_time_step, end_time_step,
                                                             var_index, 1, size)

    def get_partial_node_set_var_across_times(self, obj_id, start_time_step, end_time_step, var_index, start_index,
                                              count):
        """
        Returns partial values of a node set variable between specified time steps (inclusive).

        Time steps, variable index, ID and start index are all 1-based. First time step is at 1, last at num_time_steps.
        Array starts at element number ``start`` (1-based) and contains ``count`` elements.
        """
        internal_id = self._lookup_id('nodeset', obj_id)
        return self._int_get_partial_object_var_across_times('nodeset', internal_id, start_time_step, end_time_step,
                                                             var_index, start_index, count)

    def get_side_set_var_at_time(self, obj_id, time_step, var_index):
        """
        Returns the values of variable with index stored in the side set with id at time step.

        Time step, variable index, and ID are all 1-based. First time step is at 1, last at num_time_steps.
        """
        return self.get_side_set_var_across_times(obj_id, time_step, time_step, var_index)[0]

    def get_side_set_var_across_times(self, obj_id, start_time_step, end_time_step, var_index):
        """
        Returns the values of variable with index stored in the side set with id between time steps (inclusive).

        Time steps, variable index, and ID are all 1-based. First time step is at 1, last at num_time_steps.
        """
        internal_id = self._lookup_id('sideset', obj_id)
        size = self._int_get_side_set_params(obj_id, internal_id)[0]
        return self._int_get_partial_object_var_across_times('sideset', internal_id, start_time_step, end_time_step,
                                                             var_index, 1, size)

    def get_partial_side_set_var_across_times(self, obj_id, start_time_step, end_time_step, var_index, start_index,
                                              count):
        """
        Returns partial values of a side set variable between specified time steps (inclusive).

        Time steps, variable index, ID and start index are all 1-based. First time step is at 1, last at num_time_steps.
        Array starts at element number ``start`` (1-based) and contains ``count`` elements.
        """
        internal_id = self._lookup_id('sideset', obj_id)
        return self._int_get_partial_object_var_across_times('sideset', internal_id, start_time_step, end_time_step,
                                                             var_index, start_index, count)

    def _get_var_names(self, obj_type):
        """
        Returns a list of variable names for objects of a given type.

        :param obj_type: 'global', 'nodal', 'elem', 'nodeset', or 'sideset'
        :return: a list of variable names
        """
        if obj_type == 'global':
            varname = 'name_glo_var'
        elif obj_type == 'nodal':
            varname = 'name_nod_var'
        elif obj_type == 'elem':
            varname = 'name_elem_var'
        elif obj_type == 'nodeset':
            varname = 'name_nset_var'
        elif obj_type == 'sideset':
            varname = 'name_sset_var'
        else:
            raise ValueError("Invalid variable type {}!".format(obj_type))
        try:
            names = self.data.variables[varname][:]
        except KeyError:
            raise KeyError("No {} variable names stored in database!".format(obj_type))
        result = numpy.empty([len(names)], self._MAX_NAME_LENGTH_T)
        for i in range(len(names)):
            result[i] = util.lineparse(names[i])
        return result

    def get_global_var_names(self):
        """Returns a list of all global variable names. Index of the variable is the index of the name + 1."""
        return self._get_var_names('global')

    def get_nodal_var_names(self):
        """Returns a list of all nodal variable names. Index of the variable is the index of the name + 1."""
        return self._get_var_names('nodal')

    def get_elem_var_names(self):
        """Returns a list of all element variable names. Index of the variable is the index of the name + 1."""
        return self._get_var_names('elem')

    def get_node_set_var_names(self):
        """Returns a list of all node set variable names. Index of the variable is the index of the name + 1."""
        return self._get_var_names('nodeset')

    def get_side_set_var_names(self):
        """Returns a list of all node set variable names. Index of the variable is the index of the name + 1."""
        return self._get_var_names('sideset')

    def _get_var_name(self, obj_type, index):
        """Returns variable name of variable with given index of given object type."""
        names = self._get_var_names(obj_type)
        try:
            name = names[index - 1]
        except IndexError:
            raise IndexError("Variable index out of range. Got {}".format(index))
        return name

    def get_global_var_name(self, index):
        """Returns the name of the global variable with the given index."""
        return self._get_var_name('global', index)

    def get_nodal_var_name(self, index):
        """Returns the name of the nodal variable with the given index."""
        return self._get_var_name('nodal', index)

    def get_elem_var_name(self, index):
        """Returns the name of the element variable with the given index."""
        return self._get_var_name('elem', index)

    def get_node_set_var_name(self, index):
        """Returns the name of the node set variable with the given index."""
        return self._get_var_name('nodeset', index)

    def get_side_set_var_name(self, index):
        """Returns the name of the side set variable with the given index."""
        return self._get_var_name('sideset', index)

    ######################
    # Node and side sets #
    ######################

    def _int_get_partial_node_set(self, obj_id, internal_id, start, count):
        """
        Returns a partial array of the nodes contained in the node set with given ID.

        FOR INTERNAL USE ONLY!

        :param obj_id: EXTERNAL (user-defined) id
        :param internal_id: INTERNAL (1-based) id
        :param start: node start index (1-based)
        :param count: number of nodes
        :return: array containing the selected part of the node set
        """
        num_sets = self.num_node_sets
        if num_sets == 0:
            raise KeyError("No node sets are stored in this database!")
        if start < 1:
            raise ValueError("Start index must be greater than 0")
        if count < 0:
            raise ValueError("Count must be a positive integer")
        try:
            set = self.data.variables['node_ns%d' % internal_id][start - 1:start + count - 1]
        except KeyError:
            raise KeyError("Failed to retrieve node set with id {} ('{}')".format(obj_id, 'node_ns%d' % internal_id))
        return set

    def _int_get_partial_node_set_df(self, obj_id, internal_id, start, count):
        """
        Returns a partial array of the distribution factors contained in the node set with given ID.

        FOR INTERNAL USE ONLY!

        :param obj_id: EXTERNAL (user-defined) id
        :param internal_id: INTERNAL (1-based) id
        :param start: node start index (1-based)
        :param count: number of nodes
        :return: array containing the selected part of the node set distribution factors list
        """
        num_sets = self.num_node_sets
        if num_sets == 0:
            raise KeyError("No node sets are stored in this database!")
        if start < 1:
            raise ValueError("Start index must be greater than 0")
        if count < 0:
            raise ValueError("Count must be a positive integer")
        if ('dist_fact_ns%d' % internal_id) in self.data.variables:
            set = self.data.variables['dist_fact_ns%d' % internal_id][start - 1:start + count - 1]
        else:
            warnings.warn("This database does not contain dist factors for node set {}".format(obj_id))
            set = []
        return set

    def _int_get_node_set_params(self, obj_id, internal_id):
        """
        Returns a tuple containing the parameters for the node set with given ID.

        FOR INTERNAL USE ONLY!

        :param obj_id: EXTERNAL (user-defined) id
        :param internal_id: INTERNAL (1-based) id
        :return: (number of nodes, number of distribution factors)
        """
        num_sets = self.num_node_sets
        if num_sets == 0:
            raise KeyError("No node sets are stored in this database!")
        try:
            num_entries = self.data.dimensions['num_nod_ns%d' % internal_id].size
        except KeyError:
            raise KeyError("Failed to retrieve number of entries in node set with id {} ('{}')"
                           .format(obj_id, 'num_nod_ns%d' % internal_id))
        if ('dist_fact_ns%d' % internal_id) in self.data.variables:
            num_df = num_entries
        else:
            num_df = 0
        return num_entries, num_df

    def get_node_set(self, obj_id):
        """Returns an array of the nodes contained in the node set with given ID."""
        if self.mode == 'w' or self.mode == 'a':
            return self.ledger.get_node_set(obj_id)

        internal_id = self._lookup_id('nodeset', obj_id)
        size = self._int_get_node_set_params(obj_id, internal_id)[0]
        return self._int_get_partial_node_set(obj_id, internal_id, 1, size)

    def get_partial_node_set(self, obj_id, start, count):
        """
        Returns a partial array of the nodes contained in the node set with given ID.

        Array starts at node number ``start`` (1-based) and contains ``count`` elements.
        """
<<<<<<< HEAD
        internal_id = self._lookup_id('nodeset', obj_id)
        return self._int_get_partial_node_set(obj_id, internal_id, start, count)
=======
        if self.mode == 'w' or self.mode == 'a':
            return self.ledger.get_partial_node_set(id, start, count)

        internal_id = self._lookup_id('nodeset', id)
        return self._int_get_partial_node_set(internal_id, start, count)
>>>>>>> 9c0446b4

    def get_node_set_df(self, obj_id):
        """Returns an array containing the distribution factors in the node set with given ID."""
<<<<<<< HEAD
        internal_id = self._lookup_id('nodeset', obj_id)
        size = self._int_get_node_set_params(obj_id, internal_id)[1]
        return self._int_get_partial_node_set_df(obj_id, internal_id, 1, size)
=======

        internal_id = self._lookup_id('nodeset', id)
        size = self.data.dimensions['num_nod_ns%d' % internal_id].size
        return self._int_get_partial_node_set_df(internal_id, 1, size)
>>>>>>> 9c0446b4

    def get_partial_node_set_df(self, obj_id, start, count):
        """
        Returns a partial array of the distribution factors contained in the node set with given ID.

        Array starts at node number ``start`` (1-based) and contains ``count`` elements.
        """
<<<<<<< HEAD
        internal_id = self._lookup_id('nodeset', obj_id)
        return self._int_get_partial_node_set_df(obj_id, internal_id, start, count)
=======

        internal_id = self._lookup_id('nodeset', id)
        return self._int_get_partial_node_set_df(internal_id, start, count)
>>>>>>> 9c0446b4

    def get_node_set_params(self, obj_id):
        """
        Returns a tuple containing the parameters for the node set with given ID.

        Returned tuple is of format (number of nodes, number of distribution factors).
        """
        internal_id = self._lookup_id('nodeset', obj_id)
        return self._int_get_node_set_params(obj_id, internal_id)

    def _int_get_partial_side_set(self, obj_id, internal_id, start, count):
        """
        Returns tuple containing a subset of the elements and side contained in the side set with given ID.

        FOR INTERNAL USE ONLY!

        :param obj_id: EXTERNAL (user-defined) id
        :param internal_id: INTERNAL (1-based) id
        :param start: element start index (1-based)
        :param count: number of elements
        :return: tuple containing the selected part of the side set of format: (elements, corresponding sides)
        """
        num_sets = self.num_side_sets
        if num_sets == 0:
            raise KeyError("No side sets are stored in this database!")
        if start < 1:
            raise ValueError("Start index must be greater than 0")
        if count < 0:
            raise ValueError("Count must be a positive integer")
        try:
            elmset = self.data.variables['elem_ss%d' % internal_id][start - 1:start + count - 1]
        except KeyError:
            raise KeyError(
                "Failed to retrieve elements of side set with id {} ('{}')".format(obj_id, 'elem_ss%d' % internal_id))
        try:
            sset = self.data.variables['side_ss%d' % internal_id][start - 1:start + count - 1]
        except KeyError:
            raise KeyError(
                "Failed to retrieve sides of side set with id {} ('{}')".format(obj_id, 'side_ss%d' % internal_id))
        return elmset, sset

    def _int_get_partial_side_set_df(self, obj_id, internal_id, start, count):
        """
        Returns a partial array of the distribution factors contained in the side set with given ID.

        FOR INTERNAL USE ONLY!

        :param obj_id: EXTERNAL (user-defined) id
        :param internal_id: INTERNAL (1-based) id
        :param start: element start index (1-based)
        :param count: number of elements
        :return: array containing the selected part of the side set distribution factors list
        """
        num_sets = self.num_side_sets
        if num_sets == 0:
            raise KeyError("No side sets are stored in this database!")
        if start < 1:
            raise ValueError("Start index must be greater than 0")
        if count < 0:
            raise ValueError("Count must be a positive integer")
        try:
            set = self.data.variables['dist_fact_ss%d' % internal_id][start - 1:start + count - 1]
        except KeyError:
            raise KeyError("Failed to retrieve distribution factors of sideset with id {} ('{}')"
                           .format(obj_id, 'dist_fact_ss%d' % internal_id))
        return set

    def _int_get_side_set_params(self, obj_id, internal_id):
        """
        Returns a tuple containing the parameters for the side set with given ID.

        FOR INTERNAL USE ONLY

        :param obj_id: EXTERNAL (user-defined) id
        :param internal_id: INTERNAL (1-based) id
        :return: (number of elements, number of distribution factors)
        """
        num_sets = self.num_side_sets
        if num_sets == 0:
            raise KeyError("No side sets are stored in this database!")
        try:
            num_entries = self.data.dimensions['num_side_ss%d' % internal_id].size
        except KeyError:
            raise KeyError("Failed to retrieve number of entries in side set with id {} ('{}')"
                           .format(obj_id, 'num_side_ss%d' % internal_id))
        try:
            num_df = self.data.dimensions['num_df_ss%d' % internal_id].size
        except KeyError:
            raise KeyError("Failed to retrieve number of distribution factors in side set with id {} ('{}')"
                           .format(obj_id, 'num_df_ss%d' % internal_id))
        return num_entries, num_df

    def get_side_set(self, obj_id):
        """
        Returns tuple containing the elements and sides contained in the side set with given ID.

        Returned tuple is of format (elements in side set, sides in side set).
        """
        internal_id = self._lookup_id('sideset', obj_id)
        size = self._int_get_side_set_params(obj_id, internal_id)[0]
        return self._int_get_partial_side_set(obj_id, internal_id, 1, size)

    def get_partial_side_set(self, obj_id, start, count):
        """
        Returns tuple containing a subset of the elements and sides contained in the side set with given ID.

        Arrays start at element number ``start`` (1-based) and contains ``count`` elements.
        Returned tuple is of format (elements in side set, sides in side set).
        """
        internal_id = self._lookup_id('sideset', obj_id)
        return self._int_get_partial_side_set(obj_id, internal_id, start, count)

    def get_side_set_df(self, obj_id):
        """Returns an array containing the distribution factors in the side set with given ID."""
        internal_id = self._lookup_id('sideset', obj_id)
        size = self._int_get_side_set_params(obj_id, internal_id)[1]
        return self._int_get_partial_side_set_df(obj_id, internal_id, 1, size)

    def get_partial_side_set_df(self, obj_id, start, count):
        """
        Returns a partial array of the distribution factors contained in the side set with given ID.

        Array starts at element number ``start`` (1-based) and contains ``count`` elements.
        """
        internal_id = self._lookup_id('sideset', obj_id)
        return self._int_get_partial_side_set_df(obj_id, internal_id, start, count)

    def get_side_set_params(self, obj_id):
        """
        Returns a tuple containing the parameters for the side set with given ID.

        Returned tuple is of format (number of elements, number of distribution factors).
        """
        internal_id = self._lookup_id('sideset', obj_id)
        return self._int_get_side_set_params(obj_id, internal_id)

    ##################
    # Element blocks #
    ##################

    def _int_get_partial_elem_block_connectivity(self, obj_id, internal_id, start, count):
        """
        Returns a partial connectivity list for the element block with given ID.

        FOR INTERNAL USE ONLY!

        :param obj_id: EXTERNAL (user-defined) id
        :param internal_id: INTERNAL (1-based) id
        :param start: element start index (1-based)
        :param count: number of elements
        :return: array containing the selected part of the connectivity list
        """
        if start < 1:
            raise ValueError("Start index must be greater than 0")
        if count < 0:
            raise ValueError("Count must be a positive integer")
        if ('num_nod_per_el%d' % internal_id) in self.data.dimensions:
            num_node_entry = self.data.dimensions['num_nod_per_el%d' % internal_id].size
        else:
            num_node_entry = 0
        if num_node_entry > 0:
            try:
                result = self.data.variables['connect%d' % internal_id][start - 1:start + count - 1]
            except KeyError:
                raise KeyError("Failed to retrieve connectivity list of element block with id {} ('{}')"
                               .format(obj_id, 'connect%d' % internal_id))
        else:
            result = []
        return result

    def _int_get_elem_block_params(self, obj_id, internal_id):
        """
        Returns a tuple containing the parameters for the element block with given ID.

        FOR INTERNAL USE ONLY

        :param obj_id: EXTERNAL (user-defined) id
        :param internal_id: INTERNAL (1-based) id
        :return: (number of elements, nodes per element, topology, number of attributes)
        """
        # TODO this will be way faster with caching
        try:
            num_entries = self.data.dimensions['num_el_in_blk%d' % internal_id].size
        except KeyError:
            raise KeyError("Failed to retrieve number of elements in element block with id {} ('{}')"
                           .format(obj_id, 'num_el_in_blk%d' % internal_id))
        if ('num_nod_per_el%d' % internal_id) in self.data.dimensions:
            num_node_entry = self.data.dimensions['num_nod_per_el%d' % internal_id].size
        else:
            num_node_entry = 0
        try:
            if num_node_entry > 0:
                connect = self.data.variables['connect%d' % internal_id]
                topology = connect.getncattr('elem_type')
            else:
                topology = None
        except KeyError:
            raise KeyError("Failed to retrieve connectivity list of element block with id {} ('{}')"
                           .format(obj_id, 'connect%d' % internal_id))
        if ('num_att_in_blk%d' % internal_id) in self.data.dimensions:
            num_att_blk = self.data.dimensions['num_att_in_blk%d' % internal_id].size
        else:
            num_att_blk = 0
        return num_entries, num_node_entry, topology, num_att_blk

    def get_elem_block_connectivity(self, obj_id):
        """Returns the connectivity list for the element block with given ID."""
        internal_id = self._lookup_id('elblock', obj_id)
        size = self._int_get_elem_block_params(obj_id, internal_id)[0]
        return self._int_get_partial_elem_block_connectivity(obj_id, internal_id, 1, size)

    def get_partial_elem_block_connectivity(self, obj_id, start, count):
        """
        Returns a partial connectivity list for the element block with given ID.

        Array starts at node number ``start`` (1-based) and contains ``count`` elements.
        """
        internal_id = self._lookup_id('elblock', obj_id)
        return self._int_get_partial_elem_block_connectivity(obj_id, internal_id, start, count)

    def get_elem_block_params(self, obj_id):
        """
        Returns a tuple containing the parameters for the element block with given ID.

        Returned tuple is of format (number of elements, nodes per element, topology, number of attributes).
        """
        internal_id = self._lookup_id('elblock', obj_id)
        return self._int_get_elem_block_params(obj_id, internal_id)

    #########
    # Names #
    #########

    def _get_set_block_names(self, obj_type):
        """
        Returns a list of names for objects of a given type.
        :param obj_type: 'nodeset', 'sideset', or 'elblock'
        :return: a list of names
        """
        names = []
        if obj_type == 'nodeset':
            try:
                names = self.data.variables['ns_names']
            except KeyError:
                warnings.warn("This database does not contain node set names.")
        elif obj_type == 'sideset':
            try:
                names = self.data.variables['ss_names']
            except KeyError:
                warnings.warn("This database does not contain side set names.")
        elif obj_type == 'elblock':
            try:
                names = self.data.variables['eb_names']
            except KeyError:
                warnings.warn("This database does not contain element block names.")
        else:
            raise ValueError("{} is not a valid set/block type!".format(obj_type))
        result = numpy.empty([len(names)], self._MAX_NAME_LENGTH_T)
        for i in range(len(names)):
            result[i] = util.lineparse(names[i])
        return result

    def get_elem_block_names(self):
        """Returns an array containing the names of element blocks in this database."""
        return self._get_set_block_names('elblock')

    def get_elem_block_name(self, obj_id):
        """Returns the name of the given element block."""
        internal_id = self._lookup_id('elblock', obj_id)
        names = self._get_set_block_names('elblock')
        if len(names) > 0:
            return names[internal_id - 1]
        else:
            return None

    def get_node_set_names(self):
        """Returns an array containing the names of node sets in this database."""
        if self.mode == 'a' or self.mode == 'w':
            return self.ledger.get_node_set_names()
        return self._get_set_block_names('nodeset')

    def get_node_set_name(self, obj_id):
        """Returns the name of the given node set."""
        if self.mode == 'a' or self.mode == 'w':
            return self.ledger.get_node_set_name(obj_id)

        internal_id = self._lookup_id('nodeset', obj_id)
        names = self._get_set_block_names('nodeset')
        if len(names) > 0:
            return names[internal_id - 1]
        else:
            return None

    def get_side_set_names(self):
        """Returns an array containing the names of side sets in this database."""
        return self._get_set_block_names('sideset')

    def get_side_set_name(self, obj_id):
        """Returns the name of the given side set."""
        internal_id = self._lookup_id('sideset', obj_id)
        names = self._get_set_block_names('sideset')
        if len(names) > 0:
            return names[internal_id - 1]
        else:
            return None

    ######################
    # Element Attributes #
    ######################

    def _int_get_num_elem_attrib(self, internal_id):
        """
        Returns the number of attributes in the element block with given internal ID.

        FOR INTERNAL USE ONLY!
        """
        # Some databases don't have attributes
        if ('num_att_in_blk%d' % internal_id) in self.data.dimensions:
            num = self.data.dimensions['num_att_in_blk%d' % internal_id].size
        else:
            # No need to warn. If there are no attributes, the number is 0...
            num = 0
        return num

    def _int_get_partial_elem_attrib(self, obj_id, internal_id, start, count):
        """
        Returns a partial list of all attributes for the element block with given ID.

        Returns an empty array if the element block doesn't have attributes.

        FOR INTERNAL USE ONLY

        :param obj_id: EXTERNAL (user-defined) id
        :param internal_id: INTERNAL (1-based) id
        :param start: element start index (1-based)
        :param count: number of elements
        :return: array containing the selected part of the attribute list
        """
        if start < 1:
            raise ValueError("Start index must be greater than 0")
        if count < 0:
            raise ValueError("Count must be a positive integer")
        varname = 'attrib%d' % internal_id
        if varname in self.data.variables:
            result = self.data.variables[varname][start - 1:start + count - 1, :]
        else:
            result = []
            warnings.warn("Element block {} has no attributes.".format(obj_id))
        return result

    def _int_get_partial_one_elem_attrib(self, obj_id, internal_id, attrib_index, start, count):
        """
        Returns a partial list of one attribute for the element block with given ID.

        Returns an empty array if the element block doesn't have attributes.

        FOR INTERNAL USE ONLY

        :param obj_id: EXTERNAL (user-defined) id
        :param internal_id: INTERNAL (1-based) id
        :param attrib_index: attribute index (1-based)
        :param start: element start index (1-based)
        :param count: number of elements
        :return: array containing the selected part of the attribute list
        """
        if start < 1:
            raise ValueError("Start index must be greater than 0")
        if count < 0:
            raise ValueError("Count must be a positive integer")
        num_attrib = self._int_get_num_elem_attrib(internal_id)
        if num_attrib > 0:  # faster to check this than if the variable exists like in the function above this one
            if attrib_index < 1 or attrib_index > num_attrib:
                raise ValueError("Attribute index out of range. Got {}".format(attrib_index))
            result = self.data.variables['attrib%d' % internal_id][start - 1:start + count - 1, attrib_index - 1]
        else:
            result = []
            warnings.warn("Element block {} has no attributes.".format(obj_id))
        return result

    def get_partial_one_elem_attrib(self, obj_id, attrib_index, start, count):
        """
        Returns a partial list of one attribute for the specified elements in the element block with given ID.

        Array starts at element number ``start`` (1-based) and contains ``count`` elements.
        Returns an empty array if the element block doesn't have attributes.
        """
        internal_id = self._lookup_id('elblock', obj_id)
        return self._int_get_partial_one_elem_attrib(obj_id, internal_id, attrib_index, start, count)

    def get_one_elem_attrib(self, obj_id, attrib_index):
        """
        Returns a list of one attribute for each element in the element block with given ID.

        Returns an empty array if the element block doesn't have attributes.
        """
        internal_id = self._lookup_id('elblock', obj_id)
        size = self._int_get_elem_block_params(obj_id, internal_id)[0]
        return self._int_get_partial_one_elem_attrib(obj_id, internal_id, attrib_index, 1, size)

    def get_elem_attrib(self, obj_id):
        """
        Returns a list of all attributes for each element in the element block with given ID.

        Returns an empty array if the element block doesn't have attributes.
        """
        internal_id = self._lookup_id('elblock', obj_id)
        size = self._int_get_elem_block_params(obj_id, internal_id)[0]
        return self._int_get_partial_elem_attrib(obj_id, internal_id, 1, size)

    def get_partial_elem_attrib(self, obj_id, start, count):
        """
        Returns a partial list of all attributes for the specified elements in the element block with given ID.

        Array starts at element number ``start`` (1-based) and contains ``count`` elements.
        Returns an empty array if the element block doesn't have attributes.
        """
        internal_id = self._lookup_id('elblock', obj_id)
        return self._int_get_partial_elem_attrib(obj_id, internal_id, start, count)

    def get_elem_attrib_names(self, obj_id):
        """
        Returns a list of the names of attributes in the element block with given ID.

        Returns an empty array if the element block doesn't have attributes or attribute names.
        """
        internal_id = self._lookup_id('elblock', obj_id)
        num_attrib = self._int_get_num_elem_attrib(internal_id)
        result = []
        if num_attrib == 0:
            warnings.warn("Element block {} has no attributes.".format(obj_id))
        else:
            varname = 'attrib_name%d' % internal_id
            # Older datasets don't have attribute names
            if varname in self.data.variables:
                names = self.data.variables[varname][:]
                result = util.arrparse(names, len(names), self._MAX_NAME_LENGTH_T)
            else:
                warnings.warn("Attributes of element block {} have no names.".format(obj_id))
        return result

    def get_num_elem_attrib(self, obj_id):
        """Returns the number of attributes in the element block with given ID."""
        internal_id = self._lookup_id('elblock', obj_id)
        return self._int_get_num_elem_attrib(internal_id)

    #####################
    # Object properties #
    #####################

    # We need to know the number of properties in advance for _get_object_property_names.
    # Since this function is here, we might as well use it elsewhere too.
    def _get_num_object_properties(self, varname):
        """
        Returns the number of properties an object has.

        :param varname: the netCDF variable name of the property. ("xx_prop_%d") where xx is ns, ss, or eb
        :return: number of properties
        """
        # loop over the prop variables and count how many there are
        n = 0
        while True:
            if varname % (n + 1) in self.data.variables:
                n += 1
            else:
                break
        return n

    def _get_object_property(self, obj_type, obj_id, name):
        """
        Returns the value of a specific object's property.

        :param obj_type: 'nodeset', 'sideset', or 'elblock'
        :param obj_id: EXTERNAL (user-defined) id
        :param name: name of the property
        :return: value of the property for the specified object
        """
        internal_id = self._lookup_id(obj_type, obj_id)
        prop = self._get_object_property_array(obj_type, name)
        # We don't want to index into prop if it's empty
        if len(prop) > 0:
            return prop[internal_id - 1]
        else:
            return None

    def get_node_set_property(self, obj_id, name):
        """Returns the value of the specified property for the node set with the given ID."""
        return self._get_object_property('nodeset', obj_id, name)

    def get_side_set_property(self, obj_id, name):
        """Returns the value of the specified property for the side set with the given ID."""
        return self._get_object_property('sideset', obj_id, name)

    def get_elem_block_property(self, obj_id, name):
        """Returns the value of the specified property for the element block with the given ID."""
        return self._get_object_property('elblock', obj_id, name)

    def _get_object_property_array(self, obj_type, name):
        """
        Returns a list containing all the values of a particular property for objects of a given type.

        :param obj_type: 'nodeset', 'sideset', or 'elblock'
        :param name: name of the property
        :return: array containing values of the property for objects of the given type
        """
        if obj_type == 'nodeset':
            varname = 'ns_prop%d'
        elif obj_type == 'sideset':
            varname = 'ss_prop%d'
        elif obj_type == 'elblock':
            varname = 'eb_prop%d'
        else:
            raise ValueError("Invalid variable type {}!".format(obj_type))
        prop = []
        # Search for the property for the right name
        # We don't use a for loop over the number of props because that would cost a second loop over the props
        n = 1
        while True:
            if varname % n in self.data.variables:
                propname = self.data.variables[varname % n].getncattr('name')
                if propname == name:
                    # we've found our property
                    prop = self.data.variables[varname % n][:]
                    break
                else:
                    # check next property
                    n += 1
                    continue
            else:
                # "xx_prop_n" doesn't exist. name doesn't exist in file
                warnings.warn("Property {} does not exist!".format(name))
                break
        return prop

    def get_node_set_property_array(self, name):
        """Returns a list containing the values of the specified property for all node sets."""
        return self._get_object_property_array('nodeset', name)

    def get_side_set_property_array(self, name):
        """Returns a list containing the values of the specified property for all side sets."""
        return self._get_object_property_array('sideset', name)

    def get_elem_block_property_array(self, name):
        """Returns a list containing the values of the specified property for all element blocks."""
        return self._get_object_property_array('elblock', name)

    def _get_object_property_names(self, obj_type):
        """
        Returns a list containing the names of properties defined for objects of a given type.

        :param obj_type: 'nodeset', 'sideset', or 'elblock'
        :return: array of property names
        """
        if obj_type == 'nodeset':
            varname = 'ns_prop%d'
        elif obj_type == 'sideset':
            varname = 'ss_prop%d'
        elif obj_type == 'elblock':
            varname = 'eb_prop%d'
        else:
            raise ValueError("Invalid variable type {}!".format(obj_type))
        num_props = self._get_num_object_properties(varname)
        result = numpy.empty([num_props], self._MAX_NAME_LENGTH_T)
        for n in range(num_props):
            result[n] = self.data.variables[varname % (n + 1)].getncattr('name')
        return result

    def get_node_set_property_names(self):
        """Returns a list of node set property names."""
        return self._get_object_property_names('nodeset')

    def get_side_set_property_names(self):
        """Returns a list of side set property names."""
        return self._get_object_property_names('sideset')

    def get_elem_block_property_names(self):
        """Returns a list of element block property names."""
        return self._get_object_property_names('elblock')

    ###############
    # Coordinates #
    ###############

    def get_coords(self):
        """Returns a multidimensional array containing the coordinates of all nodes."""
        # Technically this incurs an extra call to num_nodes, but the reduced complexity is worth it
        return self.get_partial_coords(1, self.num_nodes)

    def get_partial_coords(self, start, count):
        """
        Returns a multidimensional array containing the coordinates of the specified set of nodes.

        Array starts at node number ``start`` (1-based) and contains ``count`` elements.
        """
        if start < 1:
            raise ValueError("Start index must be greater than 0")
        if count < 0:
            raise ValueError("Count must be a positive integer")
        dim_cnt = self.num_dim
        num_nodes = self.num_nodes
        if num_nodes == 0:
            return []
        large = self.large_model
        if not large:
            try:
                coord = self.data.variables['coord'][:, start - 1:start + count - 1]
            except KeyError:
                raise KeyError("Failed to retrieve nodal coordinate array!")
        else:
            try:
                coordx = self.data.variables['coordx'][start - 1:start + count - 1]
            except KeyError:
                raise KeyError("Failed to retrieve x axis nodal coordinate array!")
            if dim_cnt > 1:
                try:
                    coordy = self.data.variables['coordy'][start - 1:start + count - 1]
                except KeyError:
                    raise KeyError("Failed to retrieve y axis nodal coordinate array!")
                if dim_cnt > 2:
                    try:
                        coordz = self.data.variables['coordz'][start - 1:start + count - 1]
                    except KeyError:
                        raise KeyError("Failed to retrieve z axis nodal coordinate array!")
                    coord = numpy.array([coordx, coordy, coordz])
                else:
                    coord = numpy.array([coordx, coordy])
            else:
                coord = coordx
        return coord

    def get_coord_x(self):
        """Returns an array containing the x coordinate of all nodes."""
        return self.get_partial_coord_x(1, self.num_nodes)

    def get_partial_coord_x(self, start, count):
        """
        Returns an array containing the x coordinate of the specified set of nodes.

        Array starts at node number ``start`` (1-based) and contains ``count`` elements.
        """
        if start < 1:
            raise ValueError("Start index must be greater than 0")
        if count < 0:
            raise ValueError("Count must be a positive integer")
        num_nodes = self.num_nodes
        if num_nodes == 0:
            return []
        large = self.large_model
        if not large:
            try:
                coord = self.data.variables['coord'][0][start - 1:start + count - 1]
            except KeyError:
                raise KeyError("Failed to retrieve nodal coordinate array!")
        else:
            try:
                coord = self.data.variables['coordx'][start - 1:start + count - 1]
            except KeyError:
                raise KeyError("Failed to retrieve x axis nodal coordinate array!")
        return coord

    def get_coord_y(self):
        """Returns an array containing the y coordinate of all nodes."""
        return self.get_partial_coord_y(1, self.num_nodes)

    def get_partial_coord_y(self, start, count):
        """
        Returns an array containing the y coordinate of the specified set of nodes.

        Array starts at node number ``start`` (1-based) and contains ``count`` elements.
        """
        if start < 1:
            raise ValueError("Start index must be greater than 0")
        if count < 0:
            raise ValueError("Count must be a positive integer")
        dim_cnt = self.num_dim
        num_nodes = self.num_nodes
        if num_nodes == 0 or dim_cnt < 2:
            return []
        large = self.large_model
        if not large:
            try:
                coord = self.data.variables['coord'][1][start - 1:start + count - 1]
            except KeyError:
                raise KeyError("Failed to retrieve nodal coordinate array!")
        else:
            try:
                coord = self.data.variables['coordy'][start - 1:start + count - 1]
            except KeyError:
                raise KeyError("Failed to retrieve y axis nodal coordinate array!")
        return coord

    def get_coord_z(self):
        """Returns an array containing the z coordinate of all nodes."""
        return self.get_partial_coord_z(1, self.num_nodes)

    def get_partial_coord_z(self, start, count):
        """
        Returns an array containing the z coordinate of the specified set of nodes.

        Array starts at node number ``start`` (1-based) and contains ``count`` elements.
        """
        if start < 1:
            raise ValueError("Start index must be greater than 0")
        if count < 0:
            raise ValueError("Count must be a positive integer")
        dim_cnt = self.num_dim
        num_nodes = self.num_nodes
        if num_nodes == 0 or dim_cnt < 3:
            return []
        large = self.large_model
        if not large:
            try:
                coord = self.data.variables['coord'][2][start - 1:start + count - 1]
            except KeyError:
                raise KeyError("Failed to retrieve nodal coordinate array!")
        else:
            try:
                coord = self.data.variables['coordz'][start - 1:start + count - 1]
            except KeyError:
                raise KeyError("Failed to retrieve z axis nodal coordinate array!")
        return coord

    def get_coord_names(self):
        """Returns an array containing the names of the coordinate axes in this database."""
        dim_cnt = self.num_dim
        try:
            names = self.data.variables['coor_names']
        except KeyError:
            raise KeyError("Failed to retrieve coordinate name array!")
        result = util.arrparse(names, dim_cnt, self._MAX_NAME_LENGTH_T)
        return result

    ################
    # File records #
    ################

    def get_info(self):
        """Returns an array containing the info records stored in this database."""
        num = self.num_info
        result = numpy.empty([num], Exodus._MAX_LINE_LENGTH_T)
        if num > 0:
            try:
                infos = self.data.variables['info_records']
            except KeyError:
                raise KeyError("Failed to retrieve info records from database!")
            for i in range(num):
                result[i] = util.lineparse(infos[i])
        return result

    def get_qa(self):
        """Returns an n x 4 array containing the QA records stored in this database."""
        num = self.num_qa
        result = numpy.empty([num, 4], Exodus._MAX_STR_LENGTH_T)
        if num > 0:
            try:
                qas = self.data.variables['qa_records']
            except KeyError:
                raise KeyError("Failed to retrieve qa records from database!")
            for i in range(num):
                for j in range(4):
                    result[i, j] = util.lineparse(qas[i, j])
        return result

    # endregion

    @property
    def time_steps(self):
        """Returns list of the time steps, 0-indexed"""
        return [*range(self.num_time_steps)]

    def step_at_time(self, time):
        """Given a float time value, return the corresponding time step"""
        for index, value in enumerate(self.get_all_times()):
            if value == time:
                return index
        return None

    def get_dimension(self, name):
        if name in self.data.dimensions:
            return self.data.dimensions[name].size
        else:
            raise RuntimeError("dimensions '{}' cannot be found!".format(name))

    def get_parameter(self, name):
        if name in self.data.ncattrs():
            return self.data.getncattr(name)
        else:
            raise RuntimeError("parameter '{}' cannot be found!".format(name))

    def close(self):
        self.data.close()

    def print_dimensions(self):
        for dim in self.data.dimensions.values():
            print(dim)

    def print_dimension_names(self):
        for dim in self.data.dimensions:
            print(dim)

    def print_variables(self):
        for v in self.data.variables.values():
            print(v, "\n")

    def print_variable_names(self):
        for v in self.data.variables:
            print(v)

    def set_nodeset(self, node_set_id, node_ids):
        ndx = node_set_id - 1
        if "ns_prop1" in self.data.variables:
            ndx = numpy.where(self.data.variables["ns_prop1"][:] == node_set_id)[0][0]
            ndx += 1

        key = "node_ns" + str(ndx)
        nodeset = self.data[key]

        if "node_num_map" in self.data.variables:
            indices = numpy.zeros(len(node_ids))
            i = 0
            for id in node_ids:
                ndx = numpy.where(self.data["node_num_map"][:] == id)[0][0]
                indices[i] = ndx
                i += 1
            nodeset[:] = indices
            return
        nodeset[:] = node_ids

    def get_nodes_in_elblock(self, id):
        if "node_num_map" in self.data.variables:
            raise Exception("Using node num map")
        nodeids = self.data["connect" + str(id)]
        # flatten it into 1d
        nodeids = nodeids[:].flatten()
        return nodeids

    def diff(self, other):
        # # Nodesets
        selfNS = self.num_node_sets
        otherNS = other.num_node_sets
        print("Self # Nodesets:\t{}".format(selfNS))
        print("Other # Nodesets:\t{}".format(otherNS))

        # # Sidesets
        selfSS = self.num_side_sets
        otherSS = other.num_side_sets
        print("\nSelf # Sidesets:\t{}".format(selfSS))
        print("Other # Sidesets:\t{}".format(otherSS))

        # # Nodes
        selfN = self.num_nodes
        otherN = other.num_nodes
        print("\nSelf # Nodes:\t\t{}".format(selfN))
        print("Other # Nodes:\t\t{}".format(otherN))

        # # Elements
        selfE = self.num_elem
        otherE = other.num_elem
        print("\nSelf # Elements:\t{}".format(selfE))
        print("Other # Elements:\t{}\n".format(otherE))

        # Length of output variables (nodal/elemental)

    def diff_nodeset(self, id, other, id2=None):
        """
        Prints the overlap and difference between two nodesets
        :param id: the nodeset ID of the self Exodus object
        :param other: the other Exodus object to compare to
        :param id2: optional parameter specifying the nodeset ID of other Exodus object. Default to the first id.
        """

        if other is None:
            raise ValueError("Other Exodus file is None")

        if id2 is None:
            id2 = id
        try:
            ns1 = self.get_node_set(id)
        except KeyError:
            raise KeyError("Self Exodus file does not contain nodeset with ID {}".format(id))

        try:
            ns2 = other.get_node_set(id2)
        except KeyError:
            raise KeyError("Other Exodus file does not contain nodeset with ID {}".format(id2))

        equivalent = numpy.array_equal(numpy.array(sorted(ns1.tolist())), numpy.array(sorted(ns2.tolist())))
        if equivalent:
            print("Self NS {} contains the same Node IDs as Other NS ID {}".format(id, id2))
        else:
            print("Self NS ID {} does NOT contain the same nodes as Other NS ID {}".format(id, id2))
            intersection = set(ns1) & set(ns2)
            print("\tBoth nodesets share the following nodes:\n\t{}".format(sorted(list(intersection))))
            ns1_diff = sorted(list(set(ns1) - intersection))
            print("\tSelf NS ID {} also contains nodes:\n\t{}".format(id, ns1_diff))
            ns2_diff = sorted(list(set(ns2) - intersection))
            print("\tOther NS ID {} also contains nodes:\n\t{}\n".format(id2, ns2_diff))

    ################################################################
    #                                                              #
    #                        Write                                 #
    #                                                              #
    ################################################################

    def add_nodeset(self, node_ids, nodeset_id, nodeset_name=""):
        if self.mode != 'w' and self.mode != 'a':
            raise PermissionError("Need to be in write or append mode to add nodeset")
        self.ledger.add_nodeset(node_ids, nodeset_id, nodeset_name)

    def remove_nodeset(self, nodeset_id):
        if self.mode != 'w' and self.mode != 'a':
            raise PermissionError("Need to be in write or append mode to add nodeset")
        self.ledger.remove_nodeset(nodeset_id)

    def merge_nodeset(self, new_id, ns1, ns2, delete=True):
        if self.mode != 'w' and self.mode != 'a':
            raise PermissionError("Need to be in write or append mode to add nodeset")
        self.ledger.merge_nodesets(new_id, ns1, ns2, delete)

    def add_node_to_nodeset(self, node_id, nodeset_id):
        if self.mode != 'w' and self.mode != 'a':
            raise PermissionError("Need to be in write or append mode to add nodeset")
        self.ledger.add_node_to_nodeset(node_id, nodeset_id)

    def add_nodes_to_nodeset(self, node_ids, nodeset_id):
        if self.mode != 'w' and self.mode != 'a':
            raise PermissionError("Need to be in write or append mode to add nodeset")
        self.ledger.add_nodes_to_nodeset(node_ids, nodeset_id)

    def remove_node_from_nodeset(self, node_id, nodeset_id):
        if self.mode != 'w' and self.mode != 'a':
            raise PermissionError("Need to be in write or append mode to add nodeset")
        self.ledger.remove_node_from_nodeset(node_id, nodeset_id)

    def remove_nodes_from_nodeset(self, node_ids, nodeset_id):
        if self.mode != 'w' and self.mode != 'a':
            raise PermissionError("Need to be in write or append mode to add nodeset")
        self.ledger.remove_nodes_from_nodeset(node_ids, nodeset_id)

    def add_sideset(self, elem_ids, side_ids, ss_id, ss_name, dist_fact):
        if self.mode != 'w' and self.mode != 'a':
            raise PermissionError("Need to be in write or append mode to add nodeset")
        self.ledger.add_sideset(elem_ids, side_ids, ss_id, ss_name, dist_fact)

    def remove_sideset(self, ss_id):
        if self.mode != 'w' and self.mode != 'a':
            raise PermissionError("Need to be in write or append mode to add nodeset")
        self.ledger.remove_sideset(ss_id)

    def write(self, path=None):
        if self.mode != 'w' and self.mode != 'a':
            raise PermissionError("Need to be in write or append mode to write")
        self.ledger.write(path)


if __name__ == "__main__":
    ex = Exodus("sample-files/cube_with_data.exo", 'r')

    ex.close()<|MERGE_RESOLUTION|>--- conflicted
+++ resolved
@@ -1021,29 +1021,17 @@
 
         Array starts at node number ``start`` (1-based) and contains ``count`` elements.
         """
-<<<<<<< HEAD
+        if self.mode == 'w' or self.mode == 'a':
+            return self.ledger.get_partial_node_set(id, start, count)
+
         internal_id = self._lookup_id('nodeset', obj_id)
         return self._int_get_partial_node_set(obj_id, internal_id, start, count)
-=======
-        if self.mode == 'w' or self.mode == 'a':
-            return self.ledger.get_partial_node_set(id, start, count)
-
-        internal_id = self._lookup_id('nodeset', id)
-        return self._int_get_partial_node_set(internal_id, start, count)
->>>>>>> 9c0446b4
 
     def get_node_set_df(self, obj_id):
         """Returns an array containing the distribution factors in the node set with given ID."""
-<<<<<<< HEAD
         internal_id = self._lookup_id('nodeset', obj_id)
         size = self._int_get_node_set_params(obj_id, internal_id)[1]
         return self._int_get_partial_node_set_df(obj_id, internal_id, 1, size)
-=======
-
-        internal_id = self._lookup_id('nodeset', id)
-        size = self.data.dimensions['num_nod_ns%d' % internal_id].size
-        return self._int_get_partial_node_set_df(internal_id, 1, size)
->>>>>>> 9c0446b4
 
     def get_partial_node_set_df(self, obj_id, start, count):
         """
@@ -1051,14 +1039,8 @@
 
         Array starts at node number ``start`` (1-based) and contains ``count`` elements.
         """
-<<<<<<< HEAD
         internal_id = self._lookup_id('nodeset', obj_id)
         return self._int_get_partial_node_set_df(obj_id, internal_id, start, count)
-=======
-
-        internal_id = self._lookup_id('nodeset', id)
-        return self._int_get_partial_node_set_df(internal_id, start, count)
->>>>>>> 9c0446b4
 
     def get_node_set_params(self, obj_id):
         """
